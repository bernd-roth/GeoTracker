package at.co.netconsulting.geotracker

import android.Manifest
import android.app.Activity
import android.app.ActivityManager
import android.app.Application
import android.content.ComponentCallbacks2
import android.content.Context
import android.content.Intent
import android.content.SharedPreferences
import android.content.pm.PackageManager
import android.graphics.Canvas
import android.graphics.Paint
import android.graphics.Path
<<<<<<< HEAD
import android.graphics.PorterDuff
import android.graphics.PorterDuffColorFilter
=======
import android.graphics.PixelFormat
import android.graphics.PorterDuff
import android.graphics.PorterDuffColorFilter
import android.graphics.drawable.Drawable
>>>>>>> 594f7f2d
import android.net.Uri
import android.os.Build
import android.os.Bundle
import android.os.PowerManager
import android.util.DisplayMetrics
import android.util.Log
import android.widget.Toast
import androidx.activity.ComponentActivity
import androidx.activity.compose.rememberLauncherForActivityResult
import androidx.activity.compose.setContent
import androidx.activity.result.contract.ActivityResultContracts
import androidx.compose.foundation.background
import androidx.compose.foundation.clickable
import androidx.compose.foundation.layout.Arrangement
import androidx.compose.foundation.layout.Box
import androidx.compose.foundation.layout.Column
import androidx.compose.foundation.layout.Row
import androidx.compose.foundation.layout.Spacer
import androidx.compose.foundation.layout.fillMaxHeight
import androidx.compose.foundation.layout.fillMaxSize
import androidx.compose.foundation.layout.fillMaxWidth
import androidx.compose.foundation.layout.height
import androidx.compose.foundation.layout.offset
import androidx.compose.foundation.layout.padding
import androidx.compose.foundation.layout.size
import androidx.compose.foundation.layout.width
import androidx.compose.foundation.rememberScrollState
import androidx.compose.foundation.shape.CircleShape
import androidx.compose.foundation.text.KeyboardOptions
import androidx.compose.foundation.verticalScroll
import androidx.compose.material.icons.Icons
import androidx.compose.material.icons.filled.Close
import androidx.compose.material.icons.filled.KeyboardArrowDown
import androidx.compose.material.icons.filled.KeyboardArrowUp
import androidx.compose.material.icons.filled.PlayArrow
import androidx.compose.material3.AlertDialog
import androidx.compose.material3.BottomSheetScaffold
import androidx.compose.material3.Button
import androidx.compose.material3.Card
import androidx.compose.material3.CircularProgressIndicator
import androidx.compose.material3.DropdownMenuItem
import androidx.compose.material3.ExperimentalMaterial3Api
import androidx.compose.material3.ExposedDropdownMenuBox
import androidx.compose.material3.ExposedDropdownMenuDefaults
import androidx.compose.material3.ExposedDropdownMenuDefaults.TrailingIcon
import androidx.compose.material3.ExposedDropdownMenuDefaults.textFieldColors
import androidx.compose.material3.HorizontalDivider
import androidx.compose.material3.Icon
import androidx.compose.material3.IconButton
import androidx.compose.material3.LinearProgressIndicator
import androidx.compose.material3.MaterialTheme
import androidx.compose.material3.OutlinedTextField
import androidx.compose.material3.Scaffold
import androidx.compose.material3.Surface
import androidx.compose.material3.Tab
import androidx.compose.material3.TabRow
import androidx.compose.material3.Text
import androidx.compose.material3.TextField
import androidx.compose.material3.rememberBottomSheetScaffoldState
import androidx.compose.runtime.Composable
import androidx.compose.runtime.DisposableEffect
import androidx.compose.runtime.LaunchedEffect
import androidx.compose.runtime.MutableState
import androidx.compose.runtime.collectAsState
import androidx.compose.runtime.getValue
import androidx.compose.runtime.mutableDoubleStateOf
import androidx.compose.runtime.mutableFloatStateOf
import androidx.compose.runtime.mutableStateOf
import androidx.compose.runtime.remember
import androidx.compose.runtime.rememberCoroutineScope
import androidx.compose.runtime.setValue
import androidx.compose.ui.Alignment
import androidx.compose.ui.Modifier
import androidx.compose.ui.focus.onFocusEvent
import androidx.compose.ui.graphics.Color
import androidx.compose.ui.graphics.toArgb
import androidx.compose.ui.platform.LocalContext
import androidx.compose.ui.platform.LocalFocusManager
import androidx.compose.ui.res.stringResource
import androidx.compose.ui.text.input.KeyboardType
import androidx.compose.ui.unit.dp
import androidx.compose.ui.unit.sp
import androidx.compose.ui.viewinterop.AndroidView
import androidx.compose.ui.window.Dialog
import androidx.core.app.ActivityCompat
import androidx.core.content.ContextCompat
import androidx.lifecycle.lifecycleScope
import at.co.netconsulting.geotracker.TileSourceConfig.customTileSource
import at.co.netconsulting.geotracker.composables.BottomSheetContent
import at.co.netconsulting.geotracker.composables.EventChartsView
import at.co.netconsulting.geotracker.composables.EventSelectionDialog
import at.co.netconsulting.geotracker.composables.GPXFileSelectionDialog
import at.co.netconsulting.geotracker.composables.LocationEventPanel
import at.co.netconsulting.geotracker.composables.SettingsScreen
import at.co.netconsulting.geotracker.composables.TotalStatisticsPanel
import at.co.netconsulting.geotracker.data.EditState
import at.co.netconsulting.geotracker.data.EventDetails
import at.co.netconsulting.geotracker.data.LapTimeInfo
import at.co.netconsulting.geotracker.data.LocationEvent
import at.co.netconsulting.geotracker.data.MapState
import at.co.netconsulting.geotracker.data.PathTrackingData
import at.co.netconsulting.geotracker.data.RouteSegment
import at.co.netconsulting.geotracker.data.SavedLocationData
import at.co.netconsulting.geotracker.data.SingleEventWithMetric
import at.co.netconsulting.geotracker.data.StopServiceEvent
import at.co.netconsulting.geotracker.data.TotalStatistics
import at.co.netconsulting.geotracker.domain.Event
import at.co.netconsulting.geotracker.domain.FitnessTrackerDatabase
import at.co.netconsulting.geotracker.domain.Location
import at.co.netconsulting.geotracker.domain.Metric
import at.co.netconsulting.geotracker.domain.User
import at.co.netconsulting.geotracker.gpx.export
import at.co.netconsulting.geotracker.location.CustomLocationListener
import at.co.netconsulting.geotracker.service.BackgroundLocationService
import at.co.netconsulting.geotracker.service.DatabaseBackupService
import at.co.netconsulting.geotracker.service.ForegroundService
import at.co.netconsulting.geotracker.service.GpxExportService
import at.co.netconsulting.geotracker.tools.Tools
import at.co.netconsulting.geotracker.tools.getCurrentlyRecordingEventId
import com.google.android.gms.maps.model.LatLng
import kotlinx.coroutines.CoroutineName
import kotlinx.coroutines.CoroutineScope
import kotlinx.coroutines.Dispatchers
import kotlinx.coroutines.Job
import kotlinx.coroutines.isActive
import kotlinx.coroutines.launch
import kotlinx.coroutines.withContext
import org.greenrobot.eventbus.EventBus
import org.greenrobot.eventbus.Subscribe
import org.greenrobot.eventbus.ThreadMode
import org.osmdroid.config.Configuration
import org.osmdroid.util.BoundingBox
import org.osmdroid.util.GeoPoint
import org.osmdroid.views.MapView
import org.osmdroid.views.overlay.Marker
import org.osmdroid.views.overlay.Overlay
import org.osmdroid.views.overlay.Polyline
import org.osmdroid.views.overlay.ScaleBarOverlay
import org.osmdroid.views.overlay.mylocation.GpsMyLocationProvider
import org.osmdroid.views.overlay.mylocation.MyLocationNewOverlay
import org.w3c.dom.Element
import java.io.File
import java.io.FileOutputStream
import java.time.Duration
import java.time.Instant
import java.time.LocalDateTime
import java.time.ZoneId
import java.time.format.DateTimeFormatter
import java.util.UUID
import javax.xml.parsers.DocumentBuilderFactory

class MainActivity : ComponentActivity() {
    private var latitudeState = mutableDoubleStateOf(-999.0)
    private var longitudeState = mutableDoubleStateOf(-999.0)
    private var horizontalAccuracyInMetersState = mutableFloatStateOf(0.0f)
    private var altitudeState = mutableDoubleStateOf(0.0)
    private var speedState = mutableFloatStateOf(0.0f)
    private var speedAccuracyInMetersState = mutableFloatStateOf(0.0f)
    private var verticalAccuracyInMetersState = mutableFloatStateOf(0.0f)
    private var coveredDistanceState = mutableDoubleStateOf(0.0)
    private val locationEventState = mutableStateOf<LocationEvent?>(null)
    private val startDateTimeState = mutableStateOf<LocalDateTime>(LocalDateTime.now())
    private val locationChangeEventState = mutableStateOf(CustomLocationListener.LocationChangeEvent(emptyList()))
    private lateinit var mapView: MapView
    private lateinit var polyline: Polyline
    private lateinit var marker: Marker
    private val PERMISSION_REQUEST_CODE = 1001
    private val permissions = listOf(
        Manifest.permission.INTERNET,
        Manifest.permission.ACCESS_NETWORK_STATE,
        Manifest.permission.POST_NOTIFICATIONS,
        Manifest.permission.WRITE_EXTERNAL_STORAGE,
        Manifest.permission.ACCESS_FINE_LOCATION,
        Manifest.permission.ACCESS_COARSE_LOCATION,
        Manifest.permission.FOREGROUND_SERVICE,
        Manifest.permission.ACCESS_BACKGROUND_LOCATION,
        Manifest.permission.REQUEST_IGNORE_BATTERY_OPTIMIZATIONS,
        Manifest.permission.WAKE_LOCK
    )
    private var savedLocationData = SavedLocationData(emptyList(), false)
    private lateinit var firstname: String
    private lateinit var lastname: String
    private lateinit var birthdate: String
    private var height: Float = 0f
    private var weight: Float = 0f
    //persisting route point and zoom level
    private var persistedRoutePoints = mutableListOf<GeoPoint>()
    private var persistedMarkerPoint: LatLng? = null
    private var persistedZoomLevel: Double? = null
    private var persistedMapCenter: GeoPoint? = null
    //showing route on main map
    private var selectedEventPolylines = mutableListOf<Polyline>()
    private var selectedEventsState = mutableStateOf<List<SingleEventWithMetric>>(emptyList())
    private var selectedRecordsState = mutableStateOf<List<SingleEventWithMetric>>(emptyList())
    //satellite info
    private lateinit var satelliteInfoManager: SatelliteInfoManager
    //redraw path if mobile phone is turned off/on
    private var lifecycleRegistered = false
    private var pathTrackingData: PathTrackingData? = null

    private fun loadSharedPreferences() {
        val sharedPreferences = this.getSharedPreferences("UserSettings", Context.MODE_PRIVATE)
        firstname = sharedPreferences.getString("firstname", "") ?: ""
        lastname = sharedPreferences.getString("lastname", "") ?: ""
        birthdate = sharedPreferences.getString("birthdate", "") ?: ""
        height = sharedPreferences.getFloat("height", 0f)
        weight = sharedPreferences.getFloat("weight", 0f)
    }

    private fun arePermissionsGranted(): Boolean {
        return permissions.all { permission ->
            ContextCompat.checkSelfPermission(this, permission) == PackageManager.PERMISSION_GRANTED
        }
    }

    private fun updateMapWithFullPath(points: List<GeoPoint>) {
        if (!::mapView.isInitialized) return

        mapView.overlays.removeAll { it is Polyline }

        if (points.isNotEmpty()) {
            polyline = Polyline().apply {
                outlinePaint.strokeWidth = 10f
                outlinePaint.color = ContextCompat.getColor(this@MainActivity, android.R.color.holo_purple)
                setPoints(points)
            }
            mapView.overlays.add(polyline)

            // Update marker if needed
            val firstPoint = points.first()
            createMarker(LatLng(firstPoint.latitude, firstPoint.longitude))
        }
    }

    @Subscribe(threadMode = ThreadMode.MAIN)
    fun onPathTrackingDataReceived(data: PathTrackingData) {
        pathTrackingData = data
        // Update the map with complete path
        updateMapWithFullPath(data.points)
    }

    @Subscribe(threadMode = ThreadMode.MAIN)
    fun onLocationEvent(event: LocationEvent) {
        Log.d(
            "MainActivity",
            "Latitude: ${event.latitude}," +
                    " Longitude: ${event.longitude}," +
                    " Speed: ${event.speed}," +
                    " SpeedAccuracyInMeters: ${event.speedAccuracyMetersPerSecond}," +
                    " Altitude: ${event.altitude}," +
                    " HorizontalAccuracyInMeters: ${event.horizontalAccuracy}," +
                    " VerticalAccuracyInMeters: ${event.verticalAccuracyMeters}" +
                    " CoveredDistance: ${event.coveredDistance}"
        )
        locationEventState.value = event

        if (isServiceRunning("at.co.netconsulting.geotracker.service.ForegroundService")) {
            latitudeState.value = event.latitude
            longitudeState.value = event.longitude
            speedState.value = event.speed
            speedAccuracyInMetersState.value = event.speedAccuracyMetersPerSecond
            altitudeState.value = event.altitude
            horizontalAccuracyInMetersState.value = event.horizontalAccuracy
            verticalAccuracyInMetersState.value = event.verticalAccuracyMeters
            coveredDistanceState.value = event.coveredDistance

            val newPoints = event.locationChangeEventList.latLngs.map {
                GeoPoint(it.latitude, it.longitude)
            }

            if (newPoints.isNotEmpty() && !(newPoints.last().latitude == 0.0 && newPoints.last().longitude == 0.0)) {
                pathTrackingData = PathTrackingData(
                    points = newPoints,
                    isRecording = true,
                    startPoint = newPoints.firstOrNull()
                )

                if (::mapView.isInitialized) {
                    updateMapWithFullPath(newPoints)
                }
            }
        } else {
            // Only reset speed-related values when not recording
            speedState.value = 0.0f
            speedAccuracyInMetersState.value = 0.0f

            // Keep other values as is
            latitudeState.value = event.latitude
            longitudeState.value = event.longitude
            altitudeState.value = event.altitude
            horizontalAccuracyInMetersState.value = event.horizontalAccuracy
            verticalAccuracyInMetersState.value = event.verticalAccuracyMeters
            coveredDistanceState.value = event.coveredDistance
        }
    }

    private fun createMarker(firstLatLng: LatLng) {
        if (!::marker.isInitialized) {
            marker = Marker(mapView)
        }

        val firstPoint = GeoPoint(firstLatLng.latitude, firstLatLng.longitude)

        // Remove existing marker if it exists
        val existingMarker = mapView.overlays.find { it is Marker } as? Marker
        if (existingMarker != null) {
            mapView.overlays.remove(existingMarker)
        }

        if(!(firstPoint.latitude==0.0 && firstPoint.longitude==0.0)) {
            marker.position = firstPoint
            marker.title = getString(R.string.marker_title)
            marker.setAnchor(Marker.ANCHOR_CENTER, Marker.ANCHOR_BOTTOM)
            marker.icon = ContextCompat.getDrawable(this, R.drawable.ic_start_marker)
            mapView.overlays.add(marker)
            mapView.controller.setCenter(GeoPoint(firstPoint.latitude, firstPoint.longitude))
        } else {
            mapView.controller.setCenter(GeoPoint(0.0,0.0))
            mapView.controller.setZoom(5.0) // Only set zoom for initial state
        }
        mapView.invalidate()
    }

    @OptIn(ExperimentalMaterial3Api::class)
    @Composable
    fun MainScreen() {
        remember { mutableStateOf<GeoPoint?>(null) }
        remember { mutableStateOf(17.0) }
        remember { mutableStateOf<GeoPoint?>(null) }

        // Coroutine scope to auto-hide the top bar after a delay
        rememberCoroutineScope()

        // Create a scaffold state for controlling the bottom sheet
        val scaffoldState = rememberBottomSheetScaffoldState()

        // Remember the selected tab index
        var selectedTabIndex by remember { mutableStateOf(0) }

        // List of tab titles
        val tabs = listOf(
            getString(R.string.map),
            getString(R.string.statistics),
            getString(R.string.settings)
        )
        //satellite info
        val satelliteInfo by satelliteInfoManager.currentSatelliteInfo.collectAsState()

        BottomSheetScaffold(
            scaffoldState = scaffoldState,
            sheetContent = {
                if(latitudeState.value!=-999.0 && longitudeState.value!=-999.0) {
                    BottomSheetContent(
                        latitude = latitudeState.value,
                        longitude = longitudeState.value,
                        speed = speedState.value,
                        speedAccuracyInMeters = speedState.value,
                        altitude = altitudeState.value,
                        verticalAccuracyInMeters = verticalAccuracyInMetersState.value,
                        horizontalAccuracyInMeters = horizontalAccuracyInMetersState.value,
                        numberOfSatellites = satelliteInfo.totalSatellites,
                        usedNumberOfSatellites = satelliteInfo.visibleSatellites,
                        coveredDistance = coveredDistanceState.value
                    )
                } else {
                    BottomSheetContent(
                        latitude = Double.NaN,
                        longitude = Double.NaN,
                        speed = speedState.value,
                        speedAccuracyInMeters = speedState.value,
                        altitude = altitudeState.value,
                        verticalAccuracyInMeters = verticalAccuracyInMetersState.value,
                        horizontalAccuracyInMeters = horizontalAccuracyInMetersState.value,
                        numberOfSatellites = satelliteInfo.totalSatellites,
                        usedNumberOfSatellites = satelliteInfo.visibleSatellites,
                        coveredDistance = coveredDistanceState.value
                    )
                }
            },
            sheetPeekHeight = 20.dp,
            sheetContentColor = Color.Transparent,
            sheetContainerColor = Color.Transparent
        ) {
            Scaffold(
                topBar = {
                    // TabRow for navigation
                    TabRow(
                        selectedTabIndex = selectedTabIndex,
                        modifier = Modifier.fillMaxWidth()
                    ) {
                        tabs.forEachIndexed { index, title ->
                            Tab(
                                selected = selectedTabIndex == index,
                                onClick = { selectedTabIndex = index },
                                text = { Text(title) }
                            )
                        }
                    }
                },
                content = { paddingValues ->
                    Box(modifier = Modifier.padding(paddingValues)) {
                        when (selectedTabIndex) {
                            0 -> MapScreen()
                            1 -> StatisticsScreenPreview(
                                context = applicationContext,
                                locationEventState = locationEventState,
                                onEventsSelected = { events ->
                                    displaySelectedEvents(events)
                                },
                                selectedRecords = selectedRecordsState.value,
                                onSelectedRecordsChange = { newSelectedRecords ->
                                    selectedRecordsState.value = newSelectedRecords
                                }
                            )
                            2 -> SettingsScreen()
                        }
                    }
                }
            )
        }
    }

    @Composable
    fun MapScreen(
    ) {
        Column {
            OpenStreetMapView(selectedEvents = selectedEventsState.value)
        }
    }

    @OptIn(ExperimentalMaterial3Api::class)
    @Composable
    fun StatisticsScreenPreview(
        context: Context,
        locationEventState: MutableState<LocationEvent?>,
        onEventsSelected: (List<SingleEventWithMetric>) -> Unit,
        selectedRecords: List<SingleEventWithMetric>,
        onSelectedRecordsChange: (List<SingleEventWithMetric>) -> Unit
    ) {
        var editState by remember { mutableStateOf(EditState()) }
        val scrollState = rememberScrollState()
        var showGPXDialog by remember { mutableStateOf(false) }
        var lastEventMetrics by remember { mutableStateOf<List<Metric>?>(null) }
        var importProgress by remember { mutableStateOf(0f) }
        var showProgressDialog by remember { mutableStateOf(false) }
        // Keep track of the last non-zero values
        var lastValidStatistics by remember { mutableStateOf<LocationEvent?>(null) }
        // Add state for total statistics
        var totalStatistics by remember { mutableStateOf<TotalStatistics?>(null) }

        // Separate states for different data types to avoid loading everything at once
        var records by remember { mutableStateOf<List<SingleEventWithMetric>>(emptyList()) }
        var expanded by remember { mutableStateOf(false) }
        var lapTimesMap by remember { mutableStateOf<Map<Int, List<LapTimeInfo>>>(emptyMap()) }
        var showDeleteErrorDialog by remember { mutableStateOf(false) }
        var loadingRecords by remember { mutableStateOf(false) }
        var loadingLapTimes by remember { mutableStateOf(false) }

        val coroutineScope = rememberCoroutineScope()

        // Function to load records asynchronously
        fun loadRecordsAsync() {
            coroutineScope.launch {
                loadingRecords = true
                try {
                    records = database.eventDao().getDetailsFromEventJoinedOnMetricsWithRecordingData()
                } catch (e: Exception) {
                    Log.e("Statistics", "Error loading records", e)
                } finally {
                    loadingRecords = false
                }
            }
        }

        // Function to load lap times asynchronously only when needed
        fun loadLapTimesAsync(recordIds: List<Int>) {
            if (loadingLapTimes) return

            coroutineScope.launch {
                loadingLapTimes = true
                try {
                    // Load lap times only for selected and visible records
                    val lapTimes = database.eventDao().getLapTimesForSpecificEvents(recordIds)
                    lapTimesMap = lapTimes.groupBy { it.eventId }
                } catch (e: Exception) {
                    Log.e("Statistics", "Error loading lap times", e)
                } finally {
                    loadingLapTimes = false
                }
            }
        }

        LaunchedEffect(Unit) {
            val lastEventId = getCurrentlyRecordingEventId(context)
            if (lastEventId != -1) {
                lastEventMetrics = database.metricDao().getMetricsByEventId(lastEventId)
            }

            // Load total statistics when component is first displayed
            totalStatistics = calculateTotalStatistics()

            // Load records initially but not lap times
            loadRecordsAsync()
        }

        suspend fun delete(eventId: Int) {
            val currentRecordingEventId = getCurrentlyRecordingEventId()

            if (eventId == currentRecordingEventId &&
                isServiceRunning("at.co.netconsulting.geotracker.service.ForegroundService")) {
                showDeleteErrorDialog = true
                return
            }

            try {
                database.metricDao().deleteMetricsByEventId(eventId)
                database.locationDao().deleteLocationsByEventId(eventId)
                database.weatherDao().deleteWeatherByEventId(eventId)
                database.deviceStatusDao().deleteDeviceStatusByEventId(eventId)
                database.eventDao().delete(eventId)

                Toast.makeText(context, "Event deleted successfully", Toast.LENGTH_SHORT).show()
                records = records.filter { it.eventId != eventId }

                // Update total statistics after deletion
                totalStatistics = calculateTotalStatistics()
            } catch (e: Exception) {
                Log.e("MainActivity", "Error deleting event", e)
                Toast.makeText(context, "Error deleting event: ${e.message}", Toast.LENGTH_LONG).show()
            }
        }

        LaunchedEffect(selectedRecords) {
            onEventsSelected(selectedRecords)
        }

        LaunchedEffect(expanded) {
            if (expanded) {
                // Load lap times for visible records when dropdown is opened
                val recordIds = records.take(100).map { it.eventId }
                loadLapTimesAsync(recordIds)
            }
        }

        val actualStatistics = if (isServiceRunning("at.co.netconsulting.geotracker.service.ForegroundService")) {
            locationEventState.value?.also { lastValidStatistics = it }
        } else {
            locationEventState.value
        } ?: LocationEvent(
            latitude = 0.0,
            longitude = 0.0,
            speed = 0.0f,
            speedAccuracyMetersPerSecond = 0.0f,
            altitude = 0.0,
            horizontalAccuracy = 0.0f,
            verticalAccuracyMeters = 0.0f,
            coveredDistance = locationEventState.value?.coveredDistance ?: 0.0,
            lap = locationEventState.value?.lap ?: 0,
            startDateTime = startDateTimeState.value,
            averageSpeed = 0.0,
            locationChangeEventList = CustomLocationListener.LocationChangeEvent(emptyList()),
            totalAscent = locationEventState.value?.totalAscent ?: 0.0,
            totalDescent = locationEventState.value?.totalDescent ?: 0.0
        )

        Column(
            modifier = Modifier
                .fillMaxSize()
                .padding(16.dp)
                .verticalScroll(scrollState)
                .background(Color.LightGray)
        ) {
            Text("Actual Statistics", style = MaterialTheme.typography.titleMedium)
            Spacer(modifier = Modifier.height(8.dp))
            LocationEventPanel(actualStatistics)
            Spacer(modifier = Modifier.height(16.dp))

            HorizontalDivider(modifier = Modifier.padding(vertical = 8.dp))

            // Add Total Statistics section
            Text("Total Statistics", style = MaterialTheme.typography.titleMedium)
            Spacer(modifier = Modifier.height(8.dp))
            totalStatistics?.let { stats ->
                TotalStatisticsPanel(stats)
            } ?: Text("Loading statistics...", style = MaterialTheme.typography.bodyMedium)

            Spacer(modifier = Modifier.height(16.dp))
            HorizontalDivider(modifier = Modifier.padding(vertical = 8.dp))

            Text(text = "Select an event", style = MaterialTheme.typography.titleMedium)
            Spacer(modifier = Modifier.height(8.dp))

            OutlinedTextField(
                value = selectedRecords.joinToString(", ") { it.eventName },
                onValueChange = { /* No-op */ },
                readOnly = true,
                modifier = Modifier.fillMaxWidth(),
                trailingIcon = {
                    IconButton(onClick = { expanded = true }) {
                        Icon(
                            imageVector = if (expanded) Icons.Default.KeyboardArrowUp else Icons.Default.KeyboardArrowDown,
                            contentDescription = null
                        )
                    }
                }
            )

            if (expanded) {
                Dialog(onDismissRequest = { expanded = false }) {
                    if (loadingRecords) {
                        Box(modifier = Modifier.fillMaxSize(), contentAlignment = Alignment.Center) {
                            CircularProgressIndicator()
                        }
                    } else {
                        EventSelectionDialog(
                            records = records,
                            selectedRecords = selectedRecords,
                            editState = editState,
                            lapTimesMap = lapTimesMap,
                            onRecordSelected = { record ->
                                // Load lap times for this record if needed
                                if (!lapTimesMap.containsKey(record.eventId)) {
                                    coroutineScope.launch {
                                        loadLapTimesAsync(listOf(record.eventId))
                                    }
                                }

                                onSelectedRecordsChange(
                                    if (selectedRecords.contains(record)) {
                                        selectedRecords.filter { it != record }
                                    } else {
                                        selectedRecords + record
                                    }
                                )
                            },
                            onDelete = { eventId ->
                                coroutineScope.launch {
                                    delete(eventId)
                                }
                            },
                            onExport = { eventId ->
                                coroutineScope.launch {
                                    export(eventId, applicationContext)
                                }
                            },
                            onEdit = { eventId, newName, newDate ->
                                if (eventId == -1) {
                                    editState = EditState()
                                } else if (editState.isEditing) {
                                    coroutineScope.launch {
                                        updateEvent(eventId, newName, newDate)
                                        loadRecordsAsync()
                                        editState = EditState()
                                    }
                                } else {
                                    editState = EditState(
                                        isEditing = true,
                                        eventId = eventId,
                                        currentEventName = newName,
                                        currentEventDate = newDate
                                    )
                                }
                            },
                            onDeleteAllContent = {
                                coroutineScope.launch {
                                    deleteContentAllTables()
                                    records = emptyList()
                                    expanded = false
                                }
                            },
                            onExportGPX = {
                                coroutineScope.launch {
                                    exportGPX()
                                }
                            },
                            onImportGPX = {
                                showGPXDialog = true
                                expanded = false
                            },
                            onBackupDatabase = {
                                if (Build.VERSION.SDK_INT >= Build.VERSION_CODES.O) {
                                    val backupIntent = Intent(context, DatabaseBackupService::class.java).apply {
                                        if (Build.VERSION.SDK_INT >= Build.VERSION_CODES.UPSIDE_DOWN_CAKE) {
                                            addFlags(Intent.FLAG_FROM_BACKGROUND)
                                        }
                                    }
                                    ContextCompat.startForegroundService(context, backupIntent)
                                } else {
                                    context.startService(Intent(context, DatabaseBackupService::class.java))
                                }
                                Toast.makeText(context, "Database backup started", Toast.LENGTH_SHORT).show()
                                expanded = false
                            }
                        )
                    }
                }
            }
            Spacer(modifier = Modifier.height(16.dp))

            selectedRecords.forEach { record ->
                SelectedEventPanel(record)
            }
        }

        if (showGPXDialog) {
            GPXFileSelectionDialog(
                context = context,
                onDismissRequest = { showGPXDialog = false },
                onFileSelected = { files ->
                    showGPXDialog = false
                    showProgressDialog = true
                    coroutineScope.launch {
                        importMultipleGPXFiles(
                            files = files,
                            database = database,
                            onProgressUpdate = { progress ->
                                importProgress = progress
                            },
                            onComplete = { success ->
                                if (success) {
                                    coroutineScope.launch {
                                        loadRecordsAsync()
                                    }
                                }
                                showProgressDialog = false
                                importProgress = 0f
                                Toast.makeText(
                                    context,
                                    if (success) "Import completed" else "Import failed",
                                    Toast.LENGTH_SHORT
                                ).show()
                            }
                        )
                    }
                }
            )
        }

        if (showProgressDialog) {
            AlertDialog(
                onDismissRequest = { },
                title = { Text("Importing GPX Files") },
                text = {
                    Column {
                        LinearProgressIndicator(
                            progress = { importProgress },
                            modifier = Modifier.fillMaxWidth(),
                        )
                        Text(
                            text = "${(importProgress * 100).toInt()}%",
                            modifier = Modifier.align(Alignment.CenterHorizontally)
                        )
                    }
                },
                confirmButton = {
                    if (importProgress >= 1f) {
                        Button(onClick = {
                            showProgressDialog = false
                            importProgress = 0f
                        }) {
                            Text("Done")
                        }
                    }
                }
            )
        }
    }

    private fun getCurrentlyRecordingEventId(): Int {
        val sharedPreferences = getSharedPreferences("CurrentEvent", Context.MODE_PRIVATE)
        return if (isServiceRunning("at.co.netconsulting.geotracker.service.ForegroundService")) {
            sharedPreferences.getInt("active_event_id", -1)
        } else {
            // Return the last recorded event ID when not recording
            sharedPreferences.getInt("last_event_id", -1)
        }
    }

    private suspend fun importMultipleGPXFiles(
        files: List<File>,
        database: FitnessTrackerDatabase,
        onProgressUpdate: (Float) -> Unit,
        onComplete: (Boolean) -> Unit
    ) {
        try {
            var successCount = 0
            files.forEachIndexed { index, file ->
                try {
                    withContext(Dispatchers.IO) {
                        importGPXFile(file, database) { success ->
                            if (success) successCount++
                        }
                    }
                    // Update progress
                    onProgressUpdate((index + 1).toFloat() / files.size)
                } catch (e: Exception) {
                    Log.e("GPXImport", "Error importing file: ${file.name}", e)
                }
            }
            onComplete(successCount > 0)
        } catch (e: Exception) {
            Log.e("GPXImport", "Error in batch import", e)
            onComplete(false)
        }
    }

    private fun exportGPX() {
        val intent = Intent(applicationContext, GpxExportService::class.java)
        if (Build.VERSION.SDK_INT >= Build.VERSION_CODES.O) {
            startForegroundService(intent)
        } else {
            startService(intent)
        }
        Toast.makeText(applicationContext, "GPX export started. Files will be saved to Downloads/GeoTracker", Toast.LENGTH_LONG).show()
    }

    private suspend fun deleteContentAllTables() {
        database.eventDao().deleteAllContent()
    }

    private fun edit(eventId: Int) {
        Toast.makeText(applicationContext, "Edit not implemented yet", Toast.LENGTH_LONG).show()
    }

    private fun saveLastEventId() {
        val sharedPreferences = getSharedPreferences("CurrentEvent", Context.MODE_PRIVATE)
        val currentEventId = sharedPreferences.getInt("active_event_id", -1)
        if (currentEventId != -1) {
            sharedPreferences.edit()
                .putInt("last_event_id", currentEventId)
                .apply()
        }
    }

    @Composable
    fun SelectedEventPanel(record: SingleEventWithMetric) {
        var eventDetails by remember { mutableStateOf<EventDetails?>(null) }
        var speedRanges by remember { mutableStateOf<Map<String, Float>>(emptyMap()) }

        // Use this for highlighting the selected point on the map
        var selectedLocation by remember { mutableStateOf<Location?>(null) }

        val coroutineScope = rememberCoroutineScope()
        val context = LocalContext.current
        val database = remember { FitnessTrackerDatabase.getInstance(context) }

        LaunchedEffect(record.eventId) {
            coroutineScope.launch {
                // Get metrics for calculations
                val metrics = database.metricDao().getMetricsByEventId(record.eventId)

                // Get all weather readings for this event
                val weatherReadings = database.weatherDao().getAllWeatherByEvent(record.eventId)

                // Calculate temperature range
                val maxTemp = weatherReadings.maxOfOrNull { it.temperature } ?: 0f
                val minTemp = weatherReadings.minOfOrNull { it.temperature } ?: 0f

                // Get last weather reading for current conditions
                val currentWeather = database.weatherDao().getLastWeatherByEvent(record.eventId)

                // Calculate other statistics
                val maxSpeed = metrics.maxOfOrNull { it.speed } ?: 0f
                val avgSpeed = metrics.map { it.speed }.average().toFloat()

                // Calculate speed distribution
                val speeds = metrics.map { it.speed }
                if (speeds.isNotEmpty()) {
                    speedRanges = mapOf(
                        "0-5 km/h" to speeds.count { it < 5.0f }.toFloat() / speeds.size,
                        "5-10 km/h" to speeds.count { it >= 5.0f && it < 10.0f }.toFloat() / speeds.size,
                        "10-15 km/h" to speeds.count { it >= 10.0f && it < 15.0f }.toFloat() / speeds.size,
                        "15-20 km/h" to speeds.count { it >= 15.0f && it < 20.0f }.toFloat() / speeds.size,
                        "20+ km/h" to speeds.count { it >= 20.0f }.toFloat() / speeds.size
                    )
                }

                // Calculate actual duration from first to last metric
                val duration = if (metrics.isNotEmpty()) {
                    val firstTime = metrics.minOf { it.timeInMilliseconds }
                    val lastTime = metrics.maxOf { it.timeInMilliseconds }
                    lastTime - firstTime
                } else 0L

                eventDetails = EventDetails(
                    duration = Tools().formatTime(duration),
                    maxSpeed = maxSpeed,
                    avgSpeed = avgSpeed,
                    windSpeed = currentWeather?.windSpeed ?: 0f,
                    humidity = currentWeather?.relativeHumidity ?: 0,
                    maxTemperature = maxTemp,
                    minTemperature = minTemp
                )
            }
        }

        Column(
            modifier = Modifier
                .padding(8.dp)
        ) {
            // Existing fields
            Text("Event date: ${record.eventDate?.takeIf { it.isNotEmpty() } ?: "No date provided"}",
                style = MaterialTheme.typography.bodyLarge)
            Text("Event name: ${record.eventName?.takeIf { it.isNotEmpty() } ?: "No event name provided"}",
                style = MaterialTheme.typography.bodyLarge)
            Text("Covered distance: ${"%.3f".format(record.distance?.div(1000) ?: 0.0)} Km",
                style = MaterialTheme.typography.bodyLarge)

            // Additional statistics
            eventDetails?.let { details ->
                Text("Duration: ${details.duration}",
                    style = MaterialTheme.typography.bodyLarge)
                Text("Max. speed: ${"%.2f".format(details.maxSpeed)} km/h",
                    style = MaterialTheme.typography.bodyLarge)
                Text("Avg. speed: ${"%.2f".format(details.avgSpeed)} km/h",
                    style = MaterialTheme.typography.bodyLarge)
                Text("Max. temperature: ${"%.1f".format(details.maxTemperature)}°C",
                    style = MaterialTheme.typography.bodyLarge)
                Text("Min. temperature: ${"%.1f".format(details.minTemperature)}°C",
                    style = MaterialTheme.typography.bodyLarge)
                Text("Wind speed: ${"%.1f".format(details.windSpeed)} km/h",
                    style = MaterialTheme.typography.bodyLarge)
                Text("Humidity: ${details.humidity}%",
                    style = MaterialTheme.typography.bodyLarge)

                // Add speed distribution visualization
                if (speedRanges.isNotEmpty()) {
                    Spacer(modifier = Modifier.height(8.dp))
                    Text("Speed Distribution:", style = MaterialTheme.typography.bodyLarge)
                    SpeedDistributionChart(speedRanges)
                }
            }

            // Event map with color-coded speeds and selected point highlight
            EventMapView(
                record = record,
                selectedLocation = selectedLocation
            )

            // Add a divider between map and charts
            Spacer(modifier = Modifier.height(16.dp))
            HorizontalDivider()

            // Add our new chart section title
            Text(
                "Event Data Analysis",
                style = MaterialTheme.typography.titleMedium,
                modifier = Modifier.padding(vertical = 8.dp)
            )

            // Add our charts component with location preview handling
            EventChartsView(
                record = record,
                onLocationSelected = { newLocation ->
                    // Debug log
                    Log.d("SelectedEventPanel", "Location selected: ${newLocation.latitude}, ${newLocation.longitude}")
                    selectedLocation = newLocation
                }
            )
<<<<<<< HEAD
=======

            // Display selected location data as text instead of a map
            selectedLocation?.let { location ->
                Spacer(modifier = Modifier.height(8.dp))
                Card(
                    modifier = Modifier
                        .fillMaxWidth()
                        .padding(vertical = 8.dp)
                ) {
                    Column(modifier = Modifier.padding(12.dp)) {
                        Text(
                            "Selected Point Data",
                            style = MaterialTheme.typography.titleMedium
                        )
                        Spacer(modifier = Modifier.height(4.dp))
                        Text(
                            "Coordinates: ${String.format("%.6f", location.latitude)}, ${String.format("%.6f", location.longitude)}",
                            style = MaterialTheme.typography.bodyMedium
                        )
                        Text(
                            "Altitude: ${String.format("%.1f", location.altitude)} m",
                            style = MaterialTheme.typography.bodyMedium
                        )
                    }
                }
            }
>>>>>>> 594f7f2d
        }
    }
    @Composable
    fun LocationMapView(location: Location, mapId: String) {
        // This composable will be recreated whenever mapId changes
        Log.d("LocationMapView", "Creating map for location: $mapId")

        Box(
            modifier = Modifier
                .fillMaxWidth()
                .height(180.dp)
        ) {
            AndroidView(
                factory = { ctx ->
                    // Create a fresh MapView
                    MapView(ctx).apply {
                        setTileSource(org.osmdroid.tileprovider.tilesource.TileSourceFactory.MAPNIK)
                        setMultiTouchControls(true)
                        controller.setZoom(16.0)

                        // Center map on the location
                        val geoPoint = GeoPoint(location.latitude, location.longitude)
                        controller.setCenter(geoPoint)

                        // Add a more visible marker
                        val marker = Marker(this).apply {
                            position = geoPoint
                            title = "Alt: ${location.altitude.toInt()} m"
                            setAnchor(Marker.ANCHOR_CENTER, Marker.ANCHOR_BOTTOM)

                            // Use a large and colorful icon for better visibility
                            icon = ContextCompat.getDrawable(ctx, R.drawable.ic_start_marker)

                            // Show the info window by default so it's obvious
                            showInfoWindow()
                        }

                        // Add a circle under the marker for even better visibility
                        val circleOverlay = object : Overlay(ctx) {
                            private val paint = Paint().apply {
                                color = android.graphics.Color.RED
                                style = Paint.Style.FILL
                                alpha = 100
                            }

                            override fun draw(canvas: Canvas, mapView: MapView, shadow: Boolean) {
                                if (shadow) return

                                val point = mapView.projection.toPixels(geoPoint, null)
                                canvas.drawCircle(point.x.toFloat(), point.y.toFloat(), 20f, paint)
                            }
                        }

                        // Add the circle first so it appears under the marker
                        overlays.add(circleOverlay)
                        overlays.add(marker)

                        // Debug logging
                        Log.d("LocationMapView", "Created new MapView for location: ${location.latitude}, ${location.longitude}")
                    }
                },
                modifier = Modifier.fillMaxSize()
            )
        }
    }
    @Composable
    fun SpeedDistributionChart(speedRanges: Map<String, Float>) {
        val colors = listOf(
            Color(0xFF0000FF), // Blue (0-5 km/h)
            Color(0xFF00FF00), // Green (5-10 km/h)
            Color(0xFFFFFF00), // Yellow (10-15 km/h)
            Color(0xFFFFA500), // Orange (15-20 km/h)
            Color(0xFFFF0000)  // Red (20+ km/h)
        )

        Column(
            modifier = Modifier
                .fillMaxWidth()
                .padding(vertical = 8.dp)
        ) {
            // Draw the colored bars
            Row(
                modifier = Modifier
                    .fillMaxWidth()
                    .height(24.dp)
            ) {
                speedRanges.values.forEachIndexed { index, percentage ->
                    if (percentage > 0) {
                        Box(
                            modifier = Modifier
                                .weight(percentage)
                                .fillMaxHeight()
                                .background(colors[index])
                        )
                    }
                }
            }

            // Draw the legend
            Row(
                modifier = Modifier
                    .fillMaxWidth()
                    .padding(top = 4.dp),
                horizontalArrangement = Arrangement.SpaceBetween
            ) {
                speedRanges.keys.forEachIndexed { index, range ->
                    if (speedRanges.values.elementAt(index) > 0) {
                        Row(
                            verticalAlignment = Alignment.CenterVertically
                        ) {
                            Box(
                                modifier = Modifier
                                    .size(12.dp)
                                    .background(colors[index])
                            )
                            Spacer(modifier = Modifier.width(4.dp))
                            Text(
                                text = range,
                                style = MaterialTheme.typography.bodySmall,
                                fontSize = 10.sp
                            )
                        }
                    }
                }
            }

            Row(
                modifier = Modifier
                    .fillMaxWidth()
                    .padding(top = 4.dp),
                horizontalArrangement = Arrangement.SpaceBetween
            ) {
                speedRanges.values.forEach { percentage ->
                    if (percentage > 0) {
                        Text(
                            text = "${(percentage * 100).toInt()}%",
                            style = MaterialTheme.typography.bodySmall,
                            fontSize = 10.sp
                        )
                    }
                }
            }
        }
    }
    private fun saveAllSettings(
        sharedPreferences: SharedPreferences,
        firstName: String,
        lastName: String,
        birthDate: String,
        height: Float,
        weight: Float,
        websocketserver: String
    ) {
        sharedPreferences.edit().apply {
            putString("firstname", firstName)
            putString("lastname", lastName)
            putString("birthdate", birthDate)
            putFloat("height", height)
            putFloat("weight", weight)
            putString("websocketserver", websocketserver)
            apply()
        }
    }

    @Composable
    fun OpenStreetMapView(selectedEvents: List<SingleEventWithMetric> = emptyList()) {
        val context = LocalContext.current

        var showDialog by remember { mutableStateOf(false) }
        var isRecording by remember {
            mutableStateOf(
                context.getSharedPreferences("RecordingState", Context.MODE_PRIVATE)
                    .getBoolean("is_recording", false)
            )
        }

        DisposableEffect(Unit) {
            onDispose {
                try {
                    if (::mapView.isInitialized) {
                        persistedZoomLevel = mapView.zoomLevelDouble
                        persistedMapCenter = mapView.mapCenter as? GeoPoint
                        if (::polyline.isInitialized) {
                            persistedRoutePoints = polyline.points as MutableList<GeoPoint>
                        }
                        saveMapState()
                        mapView.onPause()
                    }
                } catch (e: Exception) {
                    Log.e("MainActivity", "Error during map cleanup", e)
                }
            }
        }

        LaunchedEffect(Unit) {
            if (::mapView.isInitialized) {
                restoreMapState()
            }
        }

        Box(modifier = Modifier.fillMaxSize()) {
            AndroidView(
                factory = {
                    mapView = MapView(context).apply {
                        setTileSource(customTileSource)
                        setMultiTouchControls(true)

                        if (isServiceRunning("at.co.netconsulting.geotracker.service.ForegroundService")) {
                            // If service is running, use location change event data
                            val currentPoints = locationChangeEventState.value.latLngs.map {
                                GeoPoint(it.latitude, it.longitude)
                            }
                            if (currentPoints.isNotEmpty()) {
                                polyline = Polyline().apply {
                                    outlinePaint.strokeWidth = 10f
                                    outlinePaint.color = ContextCompat.getColor(context, android.R.color.holo_purple)
                                    setPoints(currentPoints)
                                }
                                overlays.add(polyline)
                                persistedRoutePoints = currentPoints.toMutableList()
                            }
                        } else if (persistedRoutePoints.isNotEmpty()) {
                            // If no service but we have persisted points
                            polyline = Polyline().apply {
                                outlinePaint.strokeWidth = 10f
                                outlinePaint.color = ContextCompat.getColor(context, android.R.color.holo_purple)
                                setPoints(persistedRoutePoints)
                            }
                            overlays.add(polyline)
                        }

                        // Add default overlays
                        val dm: DisplayMetrics = context.resources.displayMetrics
                        val scaleBarOverlay = ScaleBarOverlay(this).apply {
                            setCentred(true)
                            setScaleBarOffset(dm.widthPixels / 2, 2000)
                        }
                        overlays.add(scaleBarOverlay)

                        val mLocationOverlay = MyLocationNewOverlay(GpsMyLocationProvider(context), this).apply {
                            enableMyLocation()
                        }
                        overlays.add(mLocationOverlay)

                        // Set appropriate zoom and center
                        if (persistedZoomLevel != null) {
                            controller.setZoom(persistedZoomLevel!!)
                        } else {
                            controller.setZoom(4.0)
                        }

                        if (persistedMapCenter != null) {
                            controller.setCenter(persistedMapCenter)
                        } else if (persistedRoutePoints.isNotEmpty()) {
                            controller.setCenter(persistedRoutePoints[0])
                        }
                    }

                    // Initialize marker
                    marker = Marker(mapView)

                    // Handle marker creation
                    if (persistedMarkerPoint != null) {
                        createMarker(persistedMarkerPoint!!)
                    } else if (persistedRoutePoints.isNotEmpty()) {
                        createMarker(LatLng(
                            persistedRoutePoints[0].latitude,
                            persistedRoutePoints[0].longitude
                        ))
                    }

                    if (selectedEvents.isNotEmpty()) {
                        displaySelectedEvents(selectedEvents)
                    }

                    mapView
                },
                modifier = Modifier.fillMaxSize(),
                update = { mapView ->
                    val points = if (persistedRoutePoints.isNotEmpty()) {
                        persistedRoutePoints
                    } else if (savedLocationData.points.isNotEmpty()) {
                        savedLocationData.points
                    } else {
                        emptyList()
                    }

                    if (points.isNotEmpty()) {
                        val oldPolyline = mapView.overlays.find { it is Polyline } as? Polyline
                        if (oldPolyline != null) {
                            oldPolyline.setPoints(points)
                        } else {
                            val newPolyline = Polyline().apply {
                                outlinePaint.strokeWidth = 10f
                                outlinePaint.color = ContextCompat.getColor(context, android.R.color.holo_purple)
                                setPoints(points)
                            }
                            mapView.overlays.add(newPolyline)
                            polyline = newPolyline
                        }

                        if (persistedMapCenter == null) {
                            mapView.controller.setCenter(points[0])
                        }
                        if (persistedZoomLevel == null) {
                            mapView.controller.setZoom(15.0)
                        }
                        selectedEventPolylines.forEach { polyline ->
                            if (!mapView.overlays.contains(polyline)) {
                                mapView.overlays.add(polyline)
                            }
                        }
                        mapView.invalidate()
                    }
                }
            )

            if (!isRecording) {
                Surface(
                    modifier = Modifier
                        .align(Alignment.BottomEnd)
                        .offset(x = (-16).dp, y = (-180).dp)
                        .padding(16.dp)
                        .size(50.dp),
                    shape = CircleShape,
                    color = Color.Red,
                    shadowElevation = 8.dp,
                ) {
                    Box(
                        contentAlignment = Alignment.Center,
                        modifier = Modifier
                            .fillMaxSize()
                            .clickable {
                                showDialog = true
                                context
                                    .getSharedPreferences("RecordingState", Context.MODE_PRIVATE)
                                    .edit()
                                    .putBoolean("is_recording", true)
                                    .apply()
                            }
                    ) {
                        Icon(
                            imageVector = Icons.Default.PlayArrow,
                            contentDescription = "Start Recording",
                            tint = Color.White
                        )
                    }
                }
            }

            if (isRecording) {
                Surface(
                    modifier = Modifier
                        .align(Alignment.BottomEnd)
                        .offset(x = (-16).dp, y = (-180).dp)
                        .padding(16.dp)
                        .size(50.dp),
                    shape = CircleShape,
                    color = Color.Gray,
                    shadowElevation = 8.dp,
                ) {
                    Box(
                        contentAlignment = Alignment.Center,
                        modifier = Modifier
                            .fillMaxSize()
                            .clickable {
                                saveLastEventId()
                                Toast
                                    .makeText(context, "Recording Stopped", Toast.LENGTH_SHORT)
                                    .show()

                                context
                                    .getSharedPreferences("RecordingState", Context.MODE_PRIVATE)
                                    .edit()
                                    .putBoolean("is_recording", false)
                                    .apply()

                                isRecording = false

                                // Only reset speed-related values
                                speedState.value = 0.0f
                                speedAccuracyInMetersState.value = 0.0f

                                //stop the ForegroundService
                                val stopIntent = Intent(context, ForegroundService::class.java)
                                context.stopService(stopIntent)

                                //start the BackgroundLocationService again
                                val intent = Intent(context, BackgroundLocationService::class.java)
                                context.startService(intent)
                            }
                    ) {
                        Icon(
                            imageVector = Icons.Default.Close,
                            contentDescription = "Stop Recording",
                            tint = Color.White
                        )
                    }
                }
            }
        }

        if (showDialog) {
            RecordingButtonWithDialog(
                onSave = { eventName, eventDate, artOfSport, wheelSize, sprocket, comment, clothing ->
                    // Clear existing polyline and route data
                    mapView.overlays.removeAll { it is Polyline }
                    persistedRoutePoints.clear()
                    savedLocationData = SavedLocationData(emptyList(), false)

                    // Remove existing marker
                    mapView.overlays.removeAll { it is Marker }

                    // Reset states
                    locationChangeEventState.value =
                        CustomLocationListener.LocationChangeEvent(emptyList())

                    // Stop background service and start foreground service
                    val stopIntent = Intent(context, BackgroundLocationService::class.java)
                    context.stopService(stopIntent)

                    val intent = Intent(context, ForegroundService::class.java).apply {
                        putExtra("eventName", eventName)
                        putExtra("eventDate", eventDate)
                        putExtra("artOfSport", artOfSport)
                        putExtra("comment", comment)
                        putExtra("clothing", clothing)
                    }
                    ContextCompat.startForegroundService(context, intent)

                    context.getSharedPreferences("RecordingState", Context.MODE_PRIVATE)
                        .edit()
                        .putBoolean("is_recording", true)
                        .apply()

                    isRecording = true
                    showDialog = false

                    // Invalidate the map to refresh the view
                    mapView.invalidate()
                },
                onDismiss = {
                    showDialog = false
                }
            )
        }
    }

    private fun isServiceRunning(serviceName: String): Boolean {
        val manager = getSystemService(ACTIVITY_SERVICE) as ActivityManager
        return manager.getRunningServices(Integer.MAX_VALUE)
            .any { service ->
                serviceName == service.service.className && service.foreground
            }
    }

    @Composable
    fun RecordingButtonWithDialog(
        onSave: (
            eventName: String,
            eventDate: String,
            artOfSport: String,
            wheelSize: String,
            sprocket: String,
            comment: String,
            clothing: String
        ) -> Unit,
        onDismiss: () -> Unit
    ) {
        var eventName by remember { mutableStateOf("") }
        var eventDate by remember { mutableStateOf("") }
        var artOfSport by remember { mutableStateOf("Running") }
        var wheelSize by remember { mutableStateOf("") }
        var sprocket by remember { mutableStateOf("") }
        var comment by remember { mutableStateOf("") }
        var clothing by remember { mutableStateOf("") }
        val context = LocalContext.current

        // Get firstname from SharedPreferences for session ID
        val firstname = context.getSharedPreferences("UserSettings", Context.MODE_PRIVATE)
            .getString("firstname", "user") ?: "user"

        AlertDialog(
            onDismissRequest = onDismiss,
            title = { Text("New Event Details") },
            text = {
                Column {
                    OutlinedTextField(
                        value = eventName,
                        onValueChange = { eventName = it },
                        label = { Text("Event Name") },
                        modifier = Modifier.fillMaxWidth()
                    )
                    Spacer(modifier = Modifier.height(8.dp))

                    OutlinedTextField(
                        value = eventDate,
                        onValueChange = { eventDate = it },
                        label = { Text("" + Tools().provideDateTimeFormat()) },
                        modifier = Modifier.fillMaxWidth(),
                        keyboardOptions = KeyboardOptions(keyboardType = KeyboardType.Number)
                    )
                    Spacer(modifier = Modifier.height(8.dp))

                    var selectedSport by remember { mutableStateOf(artOfSport) }

                    DropdownMenuField(
                        options = listOf("Running", "Cycling", "Swimming"),
                        selectedOption = selectedSport,
                        onOptionSelected = {
                            selectedSport = it
                            artOfSport = it
                        }
                    )
                    Spacer(modifier = Modifier.height(8.dp))

                    if (artOfSport == "Cycling") {
                        OutlinedTextField(
                            value = wheelSize,
                            onValueChange = { wheelSize = it },
                            label = { Text("Wheel Size") },
                            modifier = Modifier.fillMaxWidth(),
                            keyboardOptions = KeyboardOptions(keyboardType = KeyboardType.Number)
                        )
                        Spacer(modifier = Modifier.height(8.dp))

                        OutlinedTextField(
                            value = sprocket,
                            onValueChange = { sprocket = it },
                            label = { Text("Sprocket") },
                            modifier = Modifier.fillMaxWidth()
                        )
                        Spacer(modifier = Modifier.height(8.dp))
                    }

                    OutlinedTextField(
                        value = comment,
                        onValueChange = { comment = it },
                        label = { Text("Comment") },
                        modifier = Modifier.fillMaxWidth()
                    )
                    Spacer(modifier = Modifier.height(8.dp))

                    OutlinedTextField(
                        value = clothing,
                        onValueChange = { clothing = it },
                        label = { Text("Clothing") },
                        modifier = Modifier.fillMaxWidth()
                    )
                }
            },
            confirmButton = {
                Button(onClick = {
                    // Generate session ID
                    val sessionId = Tools().generateSessionId(firstname, context)

                    // Save session ID to SharedPreferences
                    context.getSharedPreferences("SessionPrefs", Context.MODE_PRIVATE)
                        .edit()
                        .putString("current_session_id", sessionId)
                        .apply()

                    // Save the event details and trigger the foreground service
                    onSave(eventName, eventDate, artOfSport, wheelSize, sprocket, comment, clothing)
                }) {
                    Text("Save")
                }
            },
            dismissButton = {
                Button(onClick = onDismiss) {
                    Text(stringResource(R.string.cancel))
                }
            }
        )
    }

    @OptIn(ExperimentalMaterial3Api::class)
    @Composable
    fun DropdownMenuField(
        options: List<String>,
        selectedOption: String,
        onOptionSelected: (String) -> Unit,
        modifier: Modifier = Modifier,
        label: String = "Select Sport"
    ) {
        var expanded by remember { mutableStateOf(false) }
        val focusManager = LocalFocusManager.current

        Box(modifier = Modifier.fillMaxWidth()) {
            ExposedDropdownMenuBox(
                expanded = expanded,
                onExpandedChange = { expanded = !expanded },
                modifier = modifier.fillMaxWidth()
            ) {
                TextField(
                    value = selectedOption,
                    onValueChange = {},
                    readOnly = true,
                    label = { Text(label) },
                    trailingIcon = {
                        TrailingIcon(expanded = expanded)
                    },
                    colors = textFieldColors(),
                    modifier = Modifier
                        .menuAnchor()
                        .fillMaxWidth()
                        .onFocusEvent {
                            if (it.isFocused) {
                                expanded = true
                            }
                        }
                )

                ExposedDropdownMenu(
                    expanded = expanded,
                    onDismissRequest = {
                        expanded = false
                        focusManager.clearFocus()
                    },
                    modifier = Modifier.fillMaxWidth()
                ) {
                    options.forEach { option ->
                        DropdownMenuItem(
                            text = { Text(option) },
                            onClick = {
                                onOptionSelected(option)
                                expanded = false
                                focusManager.clearFocus()
                            },
                            contentPadding = ExposedDropdownMenuDefaults.ItemContentPadding
                        )
                    }
                }
            }
        }
    }

    private val database: FitnessTrackerDatabase by lazy {
        FitnessTrackerDatabase.getInstance(applicationContext)
    }

    override fun onCreate(savedInstanceState: Bundle?) {
        super.onCreate(savedInstanceState)

        // Fresh start vs restored state logic
        if (savedInstanceState != null) {
            savedInstanceState.getString("pathTrackingData")?.let { pointsString ->
                try {
                    val points = pointsString.split("|")
                        .map { pointStr ->
                            val (lat, lon) = pointStr.split(",")
                            GeoPoint(lat.toDouble(), lon.toDouble())
                        }
                    pathTrackingData = PathTrackingData(
                        points = points,
                        isRecording = savedInstanceState.getBoolean("isRecording", false),
                        startPoint = points.firstOrNull()
                    )
                } catch (e: Exception) {
                    Log.e("MainActivity", "Error restoring path tracking data", e)
                }
            }
        } else {
            clearSavedMapState()
            persistedMapCenter = GeoPoint(48.2082, 16.3738)
            persistedZoomLevel = 12.0
        }

        satelliteInfoManager = SatelliteInfoManager(this)
        checkServiceStateOnStart()

        // Register activity lifecycle callbacks
        registerActivityLifecycleCallbacks(object : Application.ActivityLifecycleCallbacks {
            override fun onActivityCreated(activity: Activity, savedInstanceState: Bundle?) {}
            override fun onActivityStarted(activity: Activity) {}
            override fun onActivityResumed(activity: Activity) {}
            override fun onActivityPaused(activity: Activity) {}
            override fun onActivityStopped(activity: Activity) {}
            override fun onActivitySaveInstanceState(activity: Activity, outState: Bundle) {}
            override fun onActivityDestroyed(activity: Activity) {}
        })

        // Load user settings
        loadSharedPreferences()

        // Check and request permissions if needed
        if (!arePermissionsGranted()) {
            ActivityCompat.requestPermissions(this, permissions.toTypedArray(), PERMISSION_REQUEST_CODE)
        }

        // Initialize OSMDroid configuration
        val context = applicationContext
        Configuration.getInstance().load(context, context.getSharedPreferences("osm_pref", MODE_PRIVATE))
        Configuration.getInstance().userAgentValue = "GeoTracker/1.0"

        // Start background location service
        val intent = Intent(context, BackgroundLocationService::class.java)
        context.startService(intent)

        // Register for EventBus events
        EventBus.getDefault().register(this)

        // Setup screen state monitoring if not already registered
        if (!lifecycleRegistered) {
            val pm = getSystemService(Context.POWER_SERVICE) as PowerManager
            registerComponentCallbacks(object : ComponentCallbacks2 {
                override fun onConfigurationChanged(newConfig: android.content.res.Configuration) {}

                override fun onLowMemory() {}

                override fun onTrimMemory(level: Int) {
                    when(level) {
                        ComponentCallbacks2.TRIM_MEMORY_UI_HIDDEN -> {
                            // Screen turned off
                            if (::mapView.isInitialized) {
                                persistedZoomLevel = mapView.zoomLevelDouble
                                persistedMapCenter = mapView.mapCenter as GeoPoint?
                                if (::polyline.isInitialized) {
                                    persistedRoutePoints = polyline.points as MutableList<GeoPoint>
                                }
                                // Also save current PathTrackingData state
                                pathTrackingData?.let { data ->
                                    saveMapState()
                                }
                            }
                        }
                    }
                }
            })
            lifecycleRegistered = true
        }
        setContent {
            MainScreen()
        }
    }

    private fun saveMapState() {
        if (!::mapView.isInitialized) return

        val state = MapState(
            points = pathTrackingData?.points ?:
            (if (::polyline.isInitialized) polyline.actualPoints else emptyList()),
            zoomLevel = mapView.zoomLevelDouble,
            center = mapView.mapCenter as? GeoPoint,
            isRecording = isServiceRunning("at.co.netconsulting.geotracker.service.ForegroundService")
        )

        val sharedPreferences = getSharedPreferences("MapState", Context.MODE_PRIVATE)
        sharedPreferences.edit().apply {
            putString("points", state.points.joinToString("|") { "${it.latitude},${it.longitude}" })
            putFloat("zoomLevel", state.zoomLevel?.toFloat() ?: 15f)
            state.center?.let { center ->
                putString("mapCenter", "${center.latitude},${center.longitude}")
            }
            putBoolean("isRecording", state.isRecording)

            // Keep existing location data if available
            if (locationChangeEventState.value.latLngs.isNotEmpty()) {
                val points = locationChangeEventState.value.latLngs
                val pointsString = points.joinToString("|") { "${it.latitude},${it.longitude}" }
                putString("currentRoutePoints", pointsString)
            }

            apply()
        }
    }

    private fun restoreMapState() {
        if (!::mapView.isInitialized) return

        val sharedPreferences = getSharedPreferences("MapState", Context.MODE_PRIVATE)

        try {
            // First restore zoom level
            val zoomLevel = sharedPreferences.getFloat("zoomLevel", 4f).toDouble()
            mapView.controller.setZoom(zoomLevel)

            // Restore map center
            sharedPreferences.getString("mapCenter", null)?.let { centerStr ->
                val (lat, lon) = centerStr.split(",")
                val center = GeoPoint(lat.toDouble(), lon.toDouble())
                mapView.controller.setCenter(center)
            }

            // Restore path data
            val currentPointsString = sharedPreferences.getString("currentRoutePoints", null)
            val isActiveRecording = sharedPreferences.getBoolean("isRecording", false)

            if (isActiveRecording && currentPointsString != null) {
                val points = currentPointsString.split("|")
                    .filter { it.isNotEmpty() }
                    .map { pointStr ->
                        val parts = pointStr.split(",")
                        if (parts.size >= 2) {
                            GeoPoint(parts[0].toDouble(), parts[1].toDouble())
                        } else {
                            null
                        }
                    }
                    .filterNotNull()

                if (points.isNotEmpty()) {
                    pathTrackingData = PathTrackingData(
                        points = points,
                        isRecording = true,
                        startPoint = points.firstOrNull()
                    )

                    // Update location state if recording
                    locationChangeEventState.value = CustomLocationListener.LocationChangeEvent(
                        points.map { LatLng(it.latitude, it.longitude) }
                    )

                    updateMapWithFullPath(points)
                }
            } else {
                // Restore from persistent points if not recording
                sharedPreferences.getString("points", null)?.let { pointsString ->
                    val points = pointsString.split("|")
                        .filter { it.isNotEmpty() }
                        .map { pointStr ->
                            val parts = pointStr.split(",")
                            if (parts.size >= 2) {
                                GeoPoint(parts[0].toDouble(), parts[1].toDouble())
                            } else {
                                null
                            }
                        }
                        .filterNotNull()

                    if (points.isNotEmpty()) {
                        updateMapWithFullPath(points)
                    }
                }
            }

            mapView.invalidate()
        } catch (e: Exception) {
            Log.e("MainActivity", "Error restoring map state", e)
        }
    }

    override fun onPause() {
        super.onPause()
        satelliteInfoManager.stopListening()
        if (::mapView.isInitialized) {
            // Save map state
            saveMapState()
            mapView.onPause()
        }
    }

    override fun onResume() {
        super.onResume()
        // Restore satellite tracking
        satelliteInfoManager.startListening()

        if (::mapView.isInitialized) {
            // Restore the path first
            pathTrackingData?.let { data ->
                updateMapWithFullPath(data.points)
            }

            // Then restore map state
            restoreMapState()

            // Required OSMDroid lifecycle calls
            mapView.onResume()
            mapView.invalidate()
        }
    }

    override fun onDestroy() {
        super.onDestroy()
        EventBus.getDefault().post(StopServiceEvent())
        applicationContext.getSharedPreferences("RecordingState", Context.MODE_PRIVATE)
            .edit()
            .putBoolean("is_recording", false)
            .apply()
        EventBus.getDefault().unregister(this)
        if (::mapView.isInitialized) {
            mapView.onDetach()
        }
    }

    override fun onTrimMemory(level: Int) {
        super.onTrimMemory(level)
        when (level) {
            ComponentCallbacks2.TRIM_MEMORY_UI_HIDDEN -> {
                // Screen turned off
                if (::mapView.isInitialized) {
                    persistedZoomLevel = mapView.zoomLevelDouble
                    persistedMapCenter = mapView.mapCenter as? GeoPoint
                    if (::polyline.isInitialized) {
                        persistedRoutePoints = polyline.points as MutableList<GeoPoint>
                    }
                    saveMapState()
                }
            }
            ComponentCallbacks2.TRIM_MEMORY_RUNNING_MODERATE,
            ComponentCallbacks2.TRIM_MEMORY_RUNNING_LOW -> {
                // App went to background
                saveMapState()
            }
        }
    }

    override fun onSaveInstanceState(outState: Bundle) {
        super.onSaveInstanceState(outState)

        pathTrackingData?.let { data ->
            val pointsString = data.points.joinToString("|") { "${it.latitude},${it.longitude}" }
            outState.putString("pathTrackingData", pointsString)
            outState.putBoolean("isRecording", data.isRecording)
        }
    }

    override fun onRequestPermissionsResult(
        requestCode: Int,
        permissions: Array<String>,
        grantResults: IntArray
    ) {
        super.onRequestPermissionsResult(requestCode, permissions, grantResults)
        if (requestCode == PERMISSION_REQUEST_CODE) {
            val deniedPermissions = permissions.zip(grantResults.toList())
                .filter { it.second != PackageManager.PERMISSION_GRANTED }
                .map { it.first }

            if (deniedPermissions.isNotEmpty()) {
                // Handle permissions denied by the user
                // You can show a dialog or finish the activity
                Toast.makeText(
                    this,
                    "Some permissions were denied. Functionality may be limited.",
                    Toast.LENGTH_LONG
                ).show()
            }
        }
    }

    @Composable
    fun EventMapView(
        record: SingleEventWithMetric,
        selectedLocation: Location? = null
    ) {
        val context = LocalContext.current
        val eventMapView = remember {
            MapView(context).apply {
                setTileSource(customTileSource)
                setMultiTouchControls(true)
                controller.setZoom(12.0)
            }
        }

        var routePoints by remember { mutableStateOf<List<GeoPoint>>(emptyList()) }
        var routeSegments by remember { mutableStateOf<List<RouteSegment>>(emptyList()) }
        val coroutineScope = rememberCoroutineScope()
        var loadedLocationData = remember { mutableStateOf<Triple<GeoPoint, Float, Double>?>(null) }

        // Keep track of the highlight marker separately
        var highlightMarker by remember { mutableStateOf<Marker?>(null) }

        // The highlight marker is now handled directly in the AndroidView update lambda

        // Keep track of the highlight marker separately
        var highlightMarker by remember { mutableStateOf<Marker?>(null) }

        // The highlight marker is now handled directly in the AndroidView update lambda

        LaunchedEffect(record.eventId) {
            coroutineScope.launch {
                try {
                    // Get route points
                    val locations = database.eventDao().getRoutePointsForEvent(record.eventId)
                    routePoints = locations.map { GeoPoint(it.latitude, it.longitude) }

                    // Get metrics with speed data
                    val metrics = database.metricDao().getMetricsByEventId(record.eventId)

                    // Create route segments with speed information if we have enough data
                    if (locations.size > 1 && metrics.isNotEmpty()) {
                        val segments = mutableListOf<RouteSegment>()

                        // Normalize metrics to match location array length
                        val normalizedMetrics = if (metrics.size != locations.size) {
                            // Stretch or shrink metrics to match location count
                            val ratio = locations.size.toDouble() / metrics.size.toDouble()
                            locations.indices.map { i ->
                                val metricIndex = (i / ratio).toInt().coerceIn(0, metrics.size - 1)
                                metrics[metricIndex]
                            }
                        } else {
                            metrics
                        }

                        // Create segments using simple index matching
                        for (i in 0 until locations.size - 1) {
                            val startPoint = GeoPoint(locations[i].latitude, locations[i].longitude)
                            val endPoint = GeoPoint(locations[i + 1].latitude, locations[i + 1].longitude)

                            // Use the normalized metric at this index
                            val speed = normalizedMetrics[i].speed
                            segments.add(RouteSegment(startPoint, endPoint, speed))
                        }

                        routeSegments = segments
                    }
                } catch (e: Exception) {
                    Log.e("EventMapView", "Error loading route data", e)
                }
            }
        }

        // We'll handle the selectedLocation in the AndroidView's update lambda instead

        Card(
            modifier = Modifier
                .fillMaxWidth()
                .height(400.dp) // Making the map preview big enough to have the full info window on it
                .padding(vertical = 8.dp)
        ) {
            AndroidView(
                factory = { eventMapView },
                modifier = Modifier.fillMaxSize(),
                update = { map ->
                    // First handle highlight marker updates if there's a selected location
                    if (selectedLocation != null) {
<<<<<<< HEAD
                        // First, remove ALL existing markers
                        map.overlays.removeAll { it is Marker }

                        // Reset the highlightMarker reference
                        highlightMarker = null

                        // Create the GeoPoint for the selected location
                        val highlightPoint = GeoPoint(selectedLocation.latitude, selectedLocation.longitude)
                        val intRedColor: Int = Color.Red.toArgb()

                        // Check if we already have data for this exact location
                        val existingData = loadedLocationData.value
                        if (existingData != null &&
                            existingData.first.latitude == selectedLocation.latitude &&
                            existingData.first.longitude == selectedLocation.longitude) {

                            // We already have data for this location, reuse it
                            val (_, speed, distance) = existingData

                            // Create marker with the cached data
                            val marker = Marker(map).apply {
                                position = highlightPoint
                                setAnchor(Marker.ANCHOR_CENTER, Marker.ANCHOR_BOTTOM)
                                icon = ContextCompat.getDrawable(context, R.drawable.ic_start_marker)?.apply {
                                    colorFilter = PorterDuffColorFilter(intRedColor, PorterDuff.Mode.SRC_IN)
                                }

                                // Use cached values
                                title = "Alt: ${String.format("%.1f", selectedLocation.altitude)} m\n" +
                                        "Speed: ${String.format("%.1f", speed)} km/h\n" +
                                        "Distance: ${String.format("%.3f", distance/1000)} km\n" +
                                        "Coordinates: ${String.format("%.6f", selectedLocation.latitude)}, ${String.format("%.6f", selectedLocation.longitude)}"

                                showInfoWindow()
                            }

                            map.overlays.add(marker)
                            highlightMarker = marker
                            map.controller.animateTo(highlightPoint)

                        } else if (record.eventId > 0) {
                            // Need to load new data - show initial marker with loading message
                            val initialMarker = Marker(map).apply {
                                position = highlightPoint
                                setAnchor(Marker.ANCHOR_CENTER, Marker.ANCHOR_BOTTOM)
                                icon = ContextCompat.getDrawable(context, R.drawable.ic_start_marker)?.apply {
                                    colorFilter = PorterDuffColorFilter(intRedColor, PorterDuff.Mode.SRC_IN)
                                }
                                title = "Alt: ${String.format("%.1f", selectedLocation.altitude)} m\n" +
                                        "Loading data..."
                                showInfoWindow()
                            }

                            map.overlays.add(initialMarker)
                            highlightMarker = initialMarker
                            map.controller.animateTo(highlightPoint)

                            // Launch a coroutine to load the data from the database
                            // Use a key to track and cancel previous requests
                            val currentLoadId = UUID.randomUUID().toString()
                            val loadingJobKey = "load_$currentLoadId"

                            // Cancel any existing loading job
                            coroutineScope.coroutineContext[Job]?.children?.forEach { child ->
                                if (child is CoroutineScope && child.coroutineContext[CoroutineName]?.name?.startsWith("load_") == true) {
                                    child.cancel()
                                }
                            }

                            coroutineScope.launch(CoroutineName(loadingJobKey)) {
                                try {
                                    // Use withContext(Dispatchers.IO) to ensure database operations run on IO thread
                                    val metrics = withContext(Dispatchers.IO) {
                                        database.metricDao().getMetricsByEventId(record.eventId)
                                    }
                                    val locations = withContext(Dispatchers.IO) {
                                        database.eventDao().getRoutePointsForEvent(record.eventId)
                                    }

                                    // Check if this coroutine has been cancelled or replaced
                                    if (!isActive) return@launch

                                    // Find closest location point
                                    var closestDistance = Double.MAX_VALUE
                                    var closestMetric: Metric? = null
                                    var closestLocationIndex = -1

                                    for (i in locations.indices) {
                                        val loc = locations[i]
                                        val latDiff = loc.latitude - selectedLocation.latitude
                                        val lonDiff = loc.longitude - selectedLocation.longitude
                                        val distanceSquared = latDiff * latDiff + lonDiff * lonDiff

                                        if (distanceSquared < closestDistance) {
                                            closestDistance = distanceSquared
                                            closestLocationIndex = i
                                        }
                                    }

                                    // Now find a metric with a similar index in the metrics list
                                    if (closestLocationIndex >= 0 && metrics.isNotEmpty()) {
                                        val metricIndex = if (metrics.size == locations.size) {
                                            closestLocationIndex
                                        } else {
                                            (closestLocationIndex.toFloat() / locations.size * metrics.size).toInt()
                                                .coerceIn(0, metrics.size - 1)
                                        }

                                        closestMetric = metrics[metricIndex]
                                    }

                                    // Extract speed and distance from the metric
                                    val speed = closestMetric?.speed ?: 0f
                                    val distance = closestMetric?.distance ?: 0.0

                                    // Cache the data for this location
                                    loadedLocationData.value = Triple(highlightPoint, speed, distance)

                                    // Check if this coroutine has been cancelled or replaced
                                    if (!isActive) return@launch

                                    // Update the UI with the retrieved data on the Main thread
                                    withContext(Dispatchers.Main) {
                                        // Remove the loading marker
                                        map.overlays.remove(initialMarker)

                                        // Create the final marker with the data
                                        val marker = Marker(map).apply {
                                            position = highlightPoint
                                            setAnchor(Marker.ANCHOR_CENTER, Marker.ANCHOR_BOTTOM)
                                            icon = ContextCompat.getDrawable(context, R.drawable.ic_start_marker)?.apply {
                                                colorFilter = PorterDuffColorFilter(intRedColor, PorterDuff.Mode.SRC_IN)
                                            }

                                            title = "Alt: ${String.format("%.1f", selectedLocation.altitude)} m\n" +
                                                    "Speed: ${String.format("%.1f", speed)} km/h\n" +
                                                    "Distance: ${String.format("%.3f", distance/1000)} km"

                                            showInfoWindow()
                                        }

                                        map.overlays.add(marker)
                                        highlightMarker = marker
                                    }

                                } catch (e: Exception) {
                                    Log.e("EventMapView", "Error finding closest metric", e)
                                }
                            }
                        } else {
                            // For cases with no event ID, just show altitude
                            val marker = Marker(map).apply {
                                position = highlightPoint
                                setAnchor(Marker.ANCHOR_CENTER, Marker.ANCHOR_BOTTOM)
                                icon = ContextCompat.getDrawable(context, R.drawable.ic_start_marker)?.apply {
                                    colorFilter = PorterDuffColorFilter(intRedColor, PorterDuff.Mode.SRC_IN)
                                }

                                title = "Alt: ${String.format("%.1f", selectedLocation.altitude)} m"
                                showInfoWindow()
                            }

                            map.overlays.add(marker)
                            highlightMarker = marker
                            map.controller.animateTo(highlightPoint)
                        }
=======
                        // Remove existing highlight marker if any
                        highlightMarker?.let { marker ->
                            map.overlays.remove(marker)
                        }

                        // Create a new highlight marker
                        val intRedColor: Int = Color.Red.toArgb()
                        val highlightPoint = GeoPoint(selectedLocation.latitude, selectedLocation.longitude)
                        val marker = Marker(map).apply {
                            position = highlightPoint
                            setAnchor(Marker.ANCHOR_CENTER, Marker.ANCHOR_BOTTOM)
                            icon = ContextCompat.getDrawable(context, R.drawable.ic_start_marker)?.apply {
                                colorFilter = PorterDuffColorFilter(intRedColor, PorterDuff.Mode.SRC_IN)
                            }
                            title = "Alt: ${selectedLocation.altitude.toInt()} m"

                            // Show info window by default
                            showInfoWindow()
                        }

                        map.overlays.add(marker)
                        highlightMarker = marker

                        // Center map on the selected location
                        map.controller.animateTo(highlightPoint)
>>>>>>> 594f7f2d
                    }

                    if (routePoints.isNotEmpty()) {
                        // Clear existing route overlays but keep the highlight marker if any
                        map.overlays.removeAll { it is Polyline }

                        if (routeSegments.isNotEmpty()) {
                            // Create colored segments based on speed
                            routeSegments.forEach { segment ->
                                val segmentColor = getSpeedColor(segment.speed)
                                val segmentPolyline = Polyline().apply {
                                    outlinePaint.strokeWidth = 5f
                                    outlinePaint.color = segmentColor
                                    addPoint(segment.startPoint)
                                    addPoint(segment.endPoint)
                                }
                                map.overlays.add(segmentPolyline)
                            }
                        } else {
                            // Fallback to regular polyline if no segments with speed data
                            val polyline = Polyline().apply {
                                outlinePaint.strokeWidth = 5f
                                outlinePaint.color = android.graphics.Color.BLUE
                                setPoints(routePoints)
                            }
                            map.overlays.add(polyline)
                        }

                        try {
                            // Add direction arrows
                            addDirectionArrows(map, routePoints)

                            // Add start and end markers
                            addStartMarker(map, routePoints.first())
                            addEndMarker(map, routePoints.last())

                            // Set bounds to show full route (only if no point is selected)
                            if (selectedLocation == null) {
                                val bounds = BoundingBox.fromGeoPoints(routePoints)
                                map.zoomToBoundingBox(bounds, true, 50, 17.0, 1L)
                            }

                            // Add speed legend
                            addSpeedLegend(map)
                        } catch (e: Exception) {
                            Log.e("EventMapView", "Error adding overlays", e)
                        }
                    }

                    map.invalidate()
                }
            )
        }
    }
    private fun addStartMarker(mapView: MapView, startPoint: GeoPoint) {
        try {
            // Make sure mapView is initialized and not in an inconsistent state
            if (!mapView.isLayoutOccurred || !mapView.isAttachedToWindow) {
                Log.d("MainActivity", "MapView not ready for markers")
                return
            }

            val startMarker = Marker(mapView).apply {
                position = startPoint
                icon = ContextCompat.getDrawable(mapView.context, R.drawable.ic_start_marker)
                setAnchor(Marker.ANCHOR_CENTER, Marker.ANCHOR_BOTTOM)
                title = "Start"
            }
            mapView.overlays.add(startMarker)
            mapView.invalidate()
        } catch (e: Exception) {
            Log.e("MainActivity", "Error adding start marker", e)
        }
    }

    private fun addEndMarker(mapView: MapView, endPoint: GeoPoint) {
        try {
            // Make sure mapView is initialized and not in an inconsistent state
            if (!mapView.isLayoutOccurred || !mapView.isAttachedToWindow) {
                Log.d("MainActivity", "MapView not ready for markers")
                return
            }

            val endMarker = Marker(mapView).apply {
                position = endPoint
                icon = ContextCompat.getDrawable(mapView.context, R.drawable.ic_end_marker)
                setAnchor(Marker.ANCHOR_CENTER, Marker.ANCHOR_BOTTOM)
                title = "End"
            }
            mapView.overlays.add(endMarker)
            mapView.invalidate()
        } catch (e: Exception) {
            Log.e("MainActivity", "Error adding end marker", e)
        }
    }

    private fun addDirectionArrows(mapView: MapView, points: List<GeoPoint>) {
        // Early return if not enough points or MapView isn't ready
        if (points.size < 2 || !mapView.isLayoutOccurred || !mapView.isAttachedToWindow) {
            Log.d("MainActivity", "MapView not ready for direction arrows or insufficient points")
            return
        }

        try {
            val zoomLevel = mapView.zoomLevelDouble
            // Adjust arrow size based on zoom level (smaller when zoomed out)
            val arrowSize = (zoomLevel / 20.0 * 20).coerceIn(10.0, 30.0).toInt()

            var totalDistance = 0.0
            for (i in 0 until points.size - 1) {
                totalDistance += points[i].distanceToAsDouble(points[i + 1])
            }

            // Adjust arrow spacing based on total distance
            val arrowSpacing = totalDistance / (10 * (zoomLevel / 15)) // More arrows when zoomed in

            var accumulatedDistance = 0.0
            var nextArrowDistance = arrowSpacing

            for (i in 0 until points.size - 1) {
                if (!mapView.isLayoutOccurred || !mapView.isAttachedToWindow) {
                    Log.d("MainActivity", "MapView became invalid during arrow creation")
                    return
                }

                val start = points[i]
                val end = points[i + 1]
                val segmentDistance = start.distanceToAsDouble(end)

                while (accumulatedDistance + segmentDistance > nextArrowDistance) {
                    val ratio = (nextArrowDistance - accumulatedDistance) / segmentDistance
                    val arrowPoint = GeoPoint(
                        start.latitude + (end.latitude - start.latitude) * ratio,
                        start.longitude + (end.longitude - start.longitude) * ratio
                    )

                    val bearing = start.bearingTo(end)

                    try {
                        val arrowOverlay = object : Overlay(mapView.context) {
                            private val paint = Paint().apply {
                                color = android.graphics.Color.WHITE
                                style = Paint.Style.FILL
                                isAntiAlias = true
                                alpha = 180
                            }

                            override fun draw(canvas: Canvas, mapView: MapView, shadow: Boolean) {
                                if (shadow) return

                                val point = mapView.projection.toPixels(arrowPoint, null)
                                val centerX = point.x.toFloat()
                                val centerY = point.y.toFloat()

                                canvas.save()
                                canvas.rotate(bearing.toFloat(), centerX, centerY)

                                val arrowHeight = arrowSize.toFloat()
                                val arrowWidth = arrowSize * 0.6f

                                val path = Path().apply {
                                    moveTo(centerX, centerY - arrowHeight/2)
                                    lineTo(centerX - arrowWidth/2, centerY + arrowHeight/2)
                                    lineTo(centerX + arrowWidth/2, centerY + arrowHeight/2)
                                    close()
                                }
                                canvas.drawPath(path, paint)
                                canvas.restore()
                            }
                        }

                        mapView.overlays.add(arrowOverlay)
                    } catch (e: Exception) {
                        Log.e("MainActivity", "Error creating arrow overlay", e)
                    }

                    nextArrowDistance += arrowSpacing
                }
                accumulatedDistance += segmentDistance
            }

            mapView.invalidate()
        } catch (e: Exception) {
            Log.e("MainActivity", "Error adding direction arrows", e)
        }
    }

    private suspend fun importGPXFile(
        file: File,
        database: FitnessTrackerDatabase,
        onComplete: (Boolean) -> Unit
    ) {
        try {
            // First, check if we have any user in the database
            val users = database.userDao().getAllUsers()
            val userId = if (users.isEmpty()) {
                // Create a default user if none exists
                val defaultUser = User(
                    firstName = "Default",
                    lastName = "User",
                    birthDate = "2000-01-01",
                    weight = 70.0f,
                    height = 170.0f
                )
                database.userDao().insertUser(defaultUser).toInt()
            } else {
                // Use the first user's ID
                users[0].userId
            }

            val dbf = DocumentBuilderFactory.newInstance()
            val db = dbf.newDocumentBuilder()
            val doc = db.parse(file)
            doc.documentElement.normalize()

            val trackNodes = doc.getElementsByTagName("trk")
            if (trackNodes.length == 0) {
                onComplete(false)
                return
            }

            val track = trackNodes.item(0) as Element
            val name = track.getElementsByTagName("name").item(0).textContent

            val trackpoints = track.getElementsByTagName("trkpt")
            if (trackpoints.length == 0) {
                onComplete(false)
                return
            }

            val firstPoint = trackpoints.item(0) as Element
            val timeStr = firstPoint.getElementsByTagName("time").item(0).textContent
            val dateTime = LocalDateTime.parse(timeStr.removeSuffix("Z"), DateTimeFormatter.ISO_DATE_TIME)
            val eventDate = dateTime.toLocalDate().toString()

            // Create event
            val event = Event(
                userId = userId.toLong(),
                eventName = name,
                eventDate = eventDate,
                artOfSport = "Not Specified",
                comment = "Imported from GPX"
            )
            val eventId = database.eventDao().insertEvent(event).toInt()

            // Lists to store locations and metrics
            val locations = mutableListOf<Location>()
            val metrics = mutableListOf<Metric>()

            var totalDistance = 0.0
            var prevLat = 0.0
            var prevLon = 0.0
            var prevEle = 0.0
            var prevTime: Instant? = null
            var totalElevationGain = 0.0
            var totalElevationLoss = 0.0

            // Process trackpoints
            for (i in 0 until trackpoints.length) {
                val trkpt = trackpoints.item(i) as Element
                val lat = trkpt.getAttribute("lat").toDouble()
                val lon = trkpt.getAttribute("lon").toDouble()
                val ele = trkpt.getElementsByTagName("ele")?.item(0)?.textContent?.toDoubleOrNull() ?: 0.0
                val currentTimeStr = trkpt.getElementsByTagName("time").item(0).textContent
                val currentTime = Instant.parse(currentTimeStr)

                // Add location
                locations.add(
                    Location(
                        eventId = eventId,
                        latitude = lat,
                        longitude = lon,
                        altitude = ele
                    )
                )
                // Calculate metrics
                if (prevLat != 0.0 && prevLon != 0.0) {
                    val horizontalDistance = Tools().calculateDistance(prevLat, prevLon, lat, lon)
                    val verticalDistance = ele - prevEle
                    val segmentDistance = Tools().calculateDistance(prevLat, prevLon, prevEle, lat, lon, ele)

                    Log.d("Point: Horizontal=", "$horizontalDistance, Vertical=$verticalDistance, Total=$segmentDistance")
                    Log.d("Coordinates: ", "($prevLat,$prevLon,$prevEle) -> ($lat,$lon,$ele)")

                    totalDistance += segmentDistance
                    Log.d("Total distance so far: ", "$totalDistance")

                    // Calculate elevation changes
                    val elevationDiff = ele - prevEle
                    if (elevationDiff > 0) {
                        totalElevationGain += elevationDiff
                    } else {
                        totalElevationLoss += -elevationDiff
                    }

                    val duration = Duration.between(prevTime, currentTime)
                    val speedMPS = if (duration.seconds > 0) {
                        segmentDistance / duration.seconds
                    } else 0.0f

                    // Create metric entry with elevation data
                    metrics.add(
                        Metric(
                            eventId = eventId,
                            heartRate = 0, // No heart rate data in basic GPX
                            heartRateDevice = "None",
                            speed = speedMPS.toFloat(),
                            distance = totalDistance,
                            cadence = null,
                            lap = 1,
                            timeInMilliseconds = duration.toMillis(),
                            unity = "metric",
                            elevation = ele.toFloat(),
                            elevationGain = totalElevationGain.toFloat(),
                            elevationLoss = totalElevationLoss.toFloat()
                        )
                    )
                }
                prevLat = lat
                prevLon = lon
                prevEle = ele
                prevTime = currentTime
            }
            // Insert all data
            database.locationDao().insertAll(locations)
            database.metricDao().insertAll(metrics)

            onComplete(true)
        } catch (e: Exception) {
            e.printStackTrace()
            onComplete(false)
        }
    }
    private fun checkServiceStateOnStart() {
        val isServiceRunning = isServiceRunning("at.co.netconsulting.geotracker.service.ForegroundService")
        val sharedPreferences = getSharedPreferences("RecordingState", Context.MODE_PRIVATE)
        val currentEventPrefs = getSharedPreferences("CurrentEvent", Context.MODE_PRIVATE)

        if (!isServiceRunning) {
            // Service not running - clean up any stale state
            sharedPreferences.edit()
                .putBoolean("is_recording", false)
                .apply()
            currentEventPrefs.edit()
                .remove("active_event_id")
                .apply()
            clearSavedMapState()
        } else {
            // Service is running - ensure UI state is correct
            sharedPreferences.edit()
                .putBoolean("is_recording", true)
                .apply()
        }
    }
    //Edit button
    private suspend fun updateEvent(eventId: Int, newEventName: String, newEventDate: String) {
        try {
            database.eventDao().updateEventDetails(
                eventId = eventId,
                eventName = newEventName,
                eventDate = newEventDate
            )
            Toast.makeText(
                applicationContext,
                "Event updated successfully",
                Toast.LENGTH_SHORT
            ).show()
        } catch (e: Exception) {
            Log.e("MainActivity", "Error updating event", e)
            Toast.makeText(
                applicationContext,
                "Error updating event: ${e.message}",
                Toast.LENGTH_LONG
            ).show()
        }
    }

    private fun clearSavedMapState() {
        val sharedPreferences = getSharedPreferences("MapState", Context.MODE_PRIVATE)
        sharedPreferences.edit().clear().apply()

        // Clear in-memory state
        persistedRoutePoints.clear()
        persistedMarkerPoint = null
        persistedZoomLevel = null
        persistedMapCenter = null
        savedLocationData = SavedLocationData(emptyList(), false)
    }

    private fun displaySelectedEvents(events: List<SingleEventWithMetric>) {
        selectedEventsState.value = events

        if (!::mapView.isInitialized) {
            Log.d("MainActivity", "MapView not ready for display events")
            return
        }

        // Clear previous selected event polylines
        mapView.overlays.removeAll { it in selectedEventPolylines }
        selectedEventPolylines.clear()

        // Create and add new polylines for each selected event
        events.forEach { event ->
            lifecycleScope.launch {
                try {
                    val routePoints = database.eventDao().getRoutePointsForEvent(event.eventId)
                        .map { GeoPoint(it.latitude, it.longitude) }

                    if (routePoints.isNotEmpty()) {
                        // Create and add the polyline
                        val polyline = Polyline().apply {
                            outlinePaint.strokeWidth = 5f
                            outlinePaint.color = android.graphics.Color.BLUE
                            setPoints(routePoints)
                        }

                        selectedEventPolylines.add(polyline)
                        mapView.overlays.add(polyline)

                        try {
                            // Add markers and arrows
                            addDirectionArrows(mapView, routePoints)
                            addStartMarker(mapView, routePoints.first())
                            addEndMarker(mapView, routePoints.last())
                        } catch (e: Exception) {
                            Log.e("MainActivity", "Error adding markers or arrows for event ${event.eventId}", e)
                        }

                        // Zoom to show all points if this is the first selected event
                        if (selectedEventPolylines.size == 1) {
                            val bounds = BoundingBox.fromGeoPoints(routePoints)
                            mapView.zoomToBoundingBox(bounds, true, 50, 17.0, 1L)
                            mapView.controller.setCenter(routePoints.first())
                        }

                        mapView.invalidate()
                    }
                } catch (e: Exception) {
                    Log.e("MainActivity", "Error displaying event ${event.eventId}", e)
                }
            }
        }
    }
    private suspend fun calculateTotalStatistics(): TotalStatistics {
        val allEvents = database.eventDao().getDetailsFromEventJoinedOnMetricsWithRecordingData()

        // Calculate total distance in kilometers
        val totalDistanceKm = allEvents.sumOf { it.distance ?: 0.0 } / 1000.0

        // Calculate by year
        val distanceByYear = allEvents
            .filter { it.eventDate != null && it.distance != null }
            .groupBy { it.eventDate?.substring(0, 4) ?: "Unknown" } // Group by year
            .mapValues { (_, events) -> events.sumOf { it.distance ?: 0.0 } / 1000.0 } // Sum distances and convert to km
            .toSortedMap()

        return TotalStatistics(
            totalDistanceKm = totalDistanceKm,
            distanceByYear = distanceByYear
        )
    }
    private fun getSpeedColor(speed: Float): Int {
        return when {
            speed < 5.0f -> android.graphics.Color.rgb(0, 0, 255)    // Slow - Blue
            speed < 10.0f -> android.graphics.Color.rgb(0, 255, 0)   // Medium - Green
            speed < 15.0f -> android.graphics.Color.rgb(255, 255, 0) // Fast - Yellow
            speed < 20.0f -> android.graphics.Color.rgb(255, 165, 0) // Faster - Orange
            else -> android.graphics.Color.rgb(255, 0, 0)            // Fastest - Red
        }
    }

    // Add a legend to show speed colors
    private fun addSpeedLegend(mapView: MapView) {
        // Check if legend already exists
        val existingLegend = mapView.overlays.find { it is SpeedLegendOverlay }
        if (existingLegend != null) return

        mapView.overlays.add(SpeedLegendOverlay(mapView.context))
    }

    // Custom overlay class for the speed legend
    private class SpeedLegendOverlay(context: Context) : Overlay(context) {
        override fun draw(canvas: Canvas, map: MapView, shadow: Boolean) {
            if (shadow) return

            val paint = Paint().apply {
                style = Paint.Style.FILL
                isAntiAlias = true
            }

            val textPaint = Paint().apply {
                color = android.graphics.Color.BLACK
                textSize = 30f
                isAntiAlias = true
            }

            // Position in bottom-left corner with some padding
            val padding = 10
            val boxWidth = 30
            val boxHeight = 20
            val totalHeight = 5 * (boxHeight + padding) + padding

            // Draw background
            paint.color = android.graphics.Color.WHITE
            paint.alpha = 180
            canvas.drawRect(
                padding.toFloat(),
                (map.height - totalHeight - padding).toFloat(),
                (150 + padding).toFloat(),
                (map.height - padding).toFloat(),
                paint
            )

            // Draw color boxes and labels
            val speeds = listOf("0-5", "5-10", "10-15", "15-20", "20+")
            val colors = listOf(
                android.graphics.Color.rgb(0, 0, 255),
                android.graphics.Color.rgb(0, 255, 0),
                android.graphics.Color.rgb(255, 255, 0),
                android.graphics.Color.rgb(255, 165, 0),
                android.graphics.Color.rgb(255, 0, 0)
            )

            for (i in speeds.indices) {
                val top = map.height - totalHeight + (i * (boxHeight + padding)) + padding

                // Draw color box
                paint.color = colors[i]
                canvas.drawRect(
                    (padding * 2).toFloat(),
                    top.toFloat(),
                    (padding * 2 + boxWidth).toFloat(),
                    (top + boxHeight).toFloat(),
                    paint
                )

                // Draw label
                canvas.drawText(
                    "${speeds[i]} km/h",
                    (padding * 2 + boxWidth + padding).toFloat(),
                    (top + boxHeight - 4).toFloat(),
                    textPaint
                )
            }
        }
    }
}<|MERGE_RESOLUTION|>--- conflicted
+++ resolved
@@ -10,21 +10,18 @@
 import android.content.SharedPreferences
 import android.content.pm.PackageManager
 import android.graphics.Canvas
+import android.graphics.ColorFilter
 import android.graphics.Paint
 import android.graphics.Path
-<<<<<<< HEAD
-import android.graphics.PorterDuff
-import android.graphics.PorterDuffColorFilter
-=======
 import android.graphics.PixelFormat
 import android.graphics.PorterDuff
 import android.graphics.PorterDuffColorFilter
 import android.graphics.drawable.Drawable
->>>>>>> 594f7f2d
 import android.net.Uri
 import android.os.Build
 import android.os.Bundle
 import android.os.PowerManager
+import android.provider.Settings
 import android.util.DisplayMetrics
 import android.util.Log
 import android.widget.Toast
@@ -34,6 +31,7 @@
 import androidx.activity.result.contract.ActivityResultContracts
 import androidx.compose.foundation.background
 import androidx.compose.foundation.clickable
+import androidx.compose.foundation.horizontalScroll
 import androidx.compose.foundation.layout.Arrangement
 import androidx.compose.foundation.layout.Box
 import androidx.compose.foundation.layout.Column
@@ -43,12 +41,17 @@
 import androidx.compose.foundation.layout.fillMaxSize
 import androidx.compose.foundation.layout.fillMaxWidth
 import androidx.compose.foundation.layout.height
+import androidx.compose.foundation.layout.heightIn
 import androidx.compose.foundation.layout.offset
 import androidx.compose.foundation.layout.padding
 import androidx.compose.foundation.layout.size
 import androidx.compose.foundation.layout.width
+import androidx.compose.foundation.lazy.LazyColumn
+import androidx.compose.foundation.lazy.items
+import androidx.compose.foundation.lazy.rememberLazyListState
 import androidx.compose.foundation.rememberScrollState
 import androidx.compose.foundation.shape.CircleShape
+import androidx.compose.foundation.shape.RoundedCornerShape
 import androidx.compose.foundation.text.KeyboardOptions
 import androidx.compose.foundation.verticalScroll
 import androidx.compose.material.icons.Icons
@@ -75,9 +78,11 @@
 import androidx.compose.material3.OutlinedTextField
 import androidx.compose.material3.Scaffold
 import androidx.compose.material3.Surface
+import androidx.compose.material3.Switch
 import androidx.compose.material3.Tab
 import androidx.compose.material3.TabRow
 import androidx.compose.material3.Text
+import androidx.compose.material3.TextButton
 import androidx.compose.material3.TextField
 import androidx.compose.material3.rememberBottomSheetScaffoldState
 import androidx.compose.runtime.Composable
@@ -96,10 +101,10 @@
 import androidx.compose.ui.Modifier
 import androidx.compose.ui.focus.onFocusEvent
 import androidx.compose.ui.graphics.Color
-import androidx.compose.ui.graphics.toArgb
 import androidx.compose.ui.platform.LocalContext
 import androidx.compose.ui.platform.LocalFocusManager
 import androidx.compose.ui.res.stringResource
+import androidx.compose.ui.text.font.FontWeight
 import androidx.compose.ui.text.input.KeyboardType
 import androidx.compose.ui.unit.dp
 import androidx.compose.ui.unit.sp
@@ -109,13 +114,6 @@
 import androidx.core.content.ContextCompat
 import androidx.lifecycle.lifecycleScope
 import at.co.netconsulting.geotracker.TileSourceConfig.customTileSource
-import at.co.netconsulting.geotracker.composables.BottomSheetContent
-import at.co.netconsulting.geotracker.composables.EventChartsView
-import at.co.netconsulting.geotracker.composables.EventSelectionDialog
-import at.co.netconsulting.geotracker.composables.GPXFileSelectionDialog
-import at.co.netconsulting.geotracker.composables.LocationEventPanel
-import at.co.netconsulting.geotracker.composables.SettingsScreen
-import at.co.netconsulting.geotracker.composables.TotalStatisticsPanel
 import at.co.netconsulting.geotracker.data.EditState
 import at.co.netconsulting.geotracker.data.EventDetails
 import at.co.netconsulting.geotracker.data.LapTimeInfo
@@ -140,12 +138,10 @@
 import at.co.netconsulting.geotracker.service.GpxExportService
 import at.co.netconsulting.geotracker.tools.Tools
 import at.co.netconsulting.geotracker.tools.getCurrentlyRecordingEventId
+import at.co.netconsulting.geotracker.tools.getTotalAscent
+import at.co.netconsulting.geotracker.tools.getTotalDescent
 import com.google.android.gms.maps.model.LatLng
-import kotlinx.coroutines.CoroutineName
-import kotlinx.coroutines.CoroutineScope
 import kotlinx.coroutines.Dispatchers
-import kotlinx.coroutines.Job
-import kotlinx.coroutines.isActive
 import kotlinx.coroutines.launch
 import kotlinx.coroutines.withContext
 import org.greenrobot.eventbus.EventBus
@@ -169,7 +165,6 @@
 import java.time.LocalDateTime
 import java.time.ZoneId
 import java.time.format.DateTimeFormatter
-import java.util.UUID
 import javax.xml.parsers.DocumentBuilderFactory
 
 class MainActivity : ComponentActivity() {
@@ -317,6 +312,41 @@
         }
     }
 
+    private fun isServiceRunning(serviceName: String): Boolean {
+        val manager = getSystemService(ACTIVITY_SERVICE) as ActivityManager
+        return manager.getRunningServices(Integer.MAX_VALUE)
+            .any { service ->
+                serviceName == service.service.className && service.foreground
+            }
+    }
+
+    private fun drawPolyline(
+        locationChangeEventList: CustomLocationListener.LocationChangeEvent
+    ) {
+        val latLngs = locationChangeEventList.latLngs
+
+        val oldPolyline = mapView.overlays.find { it is Polyline } as? Polyline
+        if (oldPolyline != null) {
+            mapView.overlays.remove(oldPolyline)
+        }
+
+        val newPolyline = Polyline().apply {
+            outlinePaint.strokeWidth = 10f
+            outlinePaint.color = ContextCompat.getColor(this@MainActivity, android.R.color.holo_purple)
+            latLngs.forEach { latLng ->
+                addPoint(GeoPoint(latLng.latitude, latLng.longitude))
+            }
+        }
+
+        if (latLngs.isNotEmpty()) {
+            createMarker(latLngs[0])
+        }
+
+        polyline = newPolyline
+        mapView.overlays.add(newPolyline)
+        mapView.invalidate()
+    }
+
     private fun createMarker(firstLatLng: LatLng) {
         if (!::marker.isInitialized) {
             marker = Marker(mapView)
@@ -456,6 +486,7 @@
     fun StatisticsScreenPreview(
         context: Context,
         locationEventState: MutableState<LocationEvent?>,
+        latLngs: List<LatLng> = emptyList(),
         onEventsSelected: (List<SingleEventWithMetric>) -> Unit,
         selectedRecords: List<SingleEventWithMetric>,
         onSelectedRecordsChange: (List<SingleEventWithMetric>) -> Unit
@@ -586,6 +617,8 @@
             totalDescent = locationEventState.value?.totalDescent ?: 0.0
         )
 
+        var searchQuery by remember { mutableStateOf("") }
+
         Column(
             modifier = Modifier
                 .fillMaxSize()
@@ -656,6 +689,7 @@
                                     }
                                 )
                             },
+                            onDismiss = { expanded = false },
                             onDelete = { eventId ->
                                 coroutineScope.launch {
                                     delete(eventId)
@@ -788,15 +822,452 @@
             )
         }
     }
-
-    private fun getCurrentlyRecordingEventId(): Int {
-        val sharedPreferences = getSharedPreferences("CurrentEvent", Context.MODE_PRIVATE)
-        return if (isServiceRunning("at.co.netconsulting.geotracker.service.ForegroundService")) {
-            sharedPreferences.getInt("active_event_id", -1)
-        } else {
-            // Return the last recorded event ID when not recording
-            sharedPreferences.getInt("last_event_id", -1)
-        }
+    @Composable
+    fun TotalStatisticsPanel(totalStatistics: TotalStatistics) {
+        Column(modifier = Modifier.padding(8.dp)) {
+            Text("Total distance covered: ${"%.3f".format(totalStatistics.totalDistanceKm)} Km",
+                style = MaterialTheme.typography.bodyLarge)
+
+            // Show distance by year if available
+            if (totalStatistics.distanceByYear.isNotEmpty()) {
+                Spacer(modifier = Modifier.height(8.dp))
+                Text("Distance by year:", style = MaterialTheme.typography.bodyMedium)
+
+                totalStatistics.distanceByYear.forEach { (year, distance) ->
+                    Text("$year: ${"%.3f".format(distance)} Km",
+                        style = MaterialTheme.typography.bodyLarge)
+                }
+            }
+        }
+    }
+    @Composable
+    fun EventSelectionDialog(
+        records: List<SingleEventWithMetric>,
+        selectedRecords: List<SingleEventWithMetric>,
+        editState: EditState,
+        lapTimesMap: Map<Int, List<LapTimeInfo>>,
+        onRecordSelected: (SingleEventWithMetric) -> Unit,
+        onDismiss: () -> Unit,
+        onDelete: (Int) -> Unit,
+        onExport: (Int) -> Unit,
+        onEdit: (Int, String, String) -> Unit,
+        onDeleteAllContent: () -> Unit,
+        onExportGPX: () -> Unit,
+        onImportGPX: () -> Unit,
+        onBackupDatabase: () -> Unit
+    ) {
+        var searchQuery by remember { mutableStateOf("") }
+        val lazyListState = rememberLazyListState()
+
+        Surface(
+            modifier = Modifier
+                .width(400.dp)
+                .heightIn(max = 600.dp),
+            shape = RoundedCornerShape(12.dp)
+        ) {
+            Column(
+                modifier = Modifier.padding(vertical = 8.dp)
+            ) {
+                OutlinedTextField(
+                    value = searchQuery,
+                    onValueChange = { query -> searchQuery = query },
+                    label = { Text("Search event") },
+                    modifier = Modifier
+                        .fillMaxWidth()
+                        .padding(horizontal = 16.dp, vertical = 8.dp)
+                )
+
+                val filteredRecords = records.filter {
+                    val eventNameMatch = it.eventName.contains(searchQuery, ignoreCase = true)
+                    val eventDateMatch = it.eventDate?.contains(searchQuery, ignoreCase = true) ?: false
+                    val distanceMatch = it.distance?.let { distance ->
+                        "%.3f".format(distance / 1000).contains(searchQuery, ignoreCase = true)
+                    } ?: false
+                    eventNameMatch || eventDateMatch || distanceMatch
+                }
+
+                // Replace scrolling Column with LazyColumn for better performance
+                LazyColumn(
+                    state = lazyListState,
+                    modifier = Modifier.weight(1f)
+                ) {
+                    items(
+                        items = filteredRecords,
+                        key = { it.eventId }
+                    ) { record ->
+                        EventItemCard(
+                            record = record,
+                            isSelected = selectedRecords.contains(record),
+                            editState = editState,
+                            lapTimes = lapTimesMap[record.eventId] ?: emptyList(),
+                            onRecordSelected = onRecordSelected,
+                            onDelete = onDelete,
+                            onExport = onExport,
+                            onEdit = onEdit,
+                            isCurrentlyRecording = record.eventId == getCurrentlyRecordingEventId() &&
+                                    isServiceRunning("at.co.netconsulting.geotracker.service.ForegroundService")
+                        )
+                    }
+                }
+
+                // Footer actions
+                HorizontalDivider(modifier = Modifier.padding(vertical = 8.dp))
+
+                Column(
+                    modifier = Modifier.padding(horizontal = 16.dp)
+                ) {
+                    Button(
+                        onClick = { onDeleteAllContent() },
+                        modifier = Modifier.fillMaxWidth()
+                    ) {
+                        Text(text = "Delete content of all tables")
+                    }
+
+                    Spacer(modifier = Modifier.height(8.dp))
+
+                    Button(
+                        onClick = { onExportGPX() },
+                        modifier = Modifier.fillMaxWidth()
+                    ) {
+                        Text(text = "Export GPX files")
+                    }
+
+                    Spacer(modifier = Modifier.height(8.dp))
+
+                    Button(
+                        onClick = { onImportGPX() },
+                        modifier = Modifier.fillMaxWidth()
+                    ) {
+                        Text(text = "Import GPX files")
+                    }
+
+                    Spacer(modifier = Modifier.height(8.dp))
+
+                    Button(
+                        onClick = { onBackupDatabase() },
+                        modifier = Modifier.fillMaxWidth()
+                    ) {
+                        Text(text = "Backup database")
+                    }
+                }
+            }
+        }
+    }
+
+    @Composable
+    fun EventItemCard(
+        record: SingleEventWithMetric,
+        isSelected: Boolean,
+        editState: EditState,
+        lapTimes: List<LapTimeInfo>,
+        onRecordSelected: (SingleEventWithMetric) -> Unit,
+        onDelete: (Int) -> Unit,
+        onExport: (Int) -> Unit,
+        onEdit: (Int, String, String) -> Unit,
+        isCurrentlyRecording: Boolean
+    ) {
+        Surface(
+            modifier = Modifier
+                .fillMaxWidth()
+                .padding(horizontal = 16.dp, vertical = 4.dp)
+                .clickable(
+                    enabled = !isCurrentlyRecording && !editState.isEditing,
+                    onClick = {
+                        onRecordSelected(record)
+                    }
+                ),
+            color = if (isSelected) {
+                MaterialTheme.colorScheme.primary.copy(alpha = 0.12f)
+            } else {
+                MaterialTheme.colorScheme.surface
+            }
+        ) {
+            Column(
+                modifier = Modifier
+                    .fillMaxWidth()
+                    .padding(8.dp)
+            ) {
+                if (editState.isEditing && editState.eventId == record.eventId) {
+                    // Edit mode fields
+                    var editedName by remember { mutableStateOf(editState.currentEventName) }
+                    var editedDate by remember { mutableStateOf(editState.currentEventDate) }
+
+                    OutlinedTextField(
+                        value = editedName,
+                        onValueChange = { editedName = it },
+                        label = { Text("Event Name") },
+                        modifier = Modifier.fillMaxWidth()
+                    )
+                    Spacer(modifier = Modifier.height(8.dp))
+
+                    OutlinedTextField(
+                        value = editedDate,
+                        onValueChange = { editedDate = it },
+                        label = { Text("Event Date (YYYY-MM-DD)") },
+                        modifier = Modifier.fillMaxWidth()
+                    )
+
+                    Row(
+                        modifier = Modifier.fillMaxWidth(),
+                        horizontalArrangement = Arrangement.End
+                    ) {
+                        TextButton(onClick = { onEdit(-1, "", "") }) {
+                            Text("Cancel")
+                        }
+                        TextButton(
+                            onClick = { onEdit(record.eventId, editedName, editedDate) }
+                        ) {
+                            Text("Save")
+                        }
+                    }
+                } else {
+                    // Normal display mode
+                    Text(
+                        text = "Event date: ${record.eventDate?.takeIf { it.isNotEmpty() } ?: "No date provided"}",
+                        style = MaterialTheme.typography.bodyLarge
+                    )
+                    Text(
+                        text = "Event name: ${record.eventName}",
+                        style = MaterialTheme.typography.bodyLarge
+                    )
+                    Text(
+                        text = "Covered distance: ${"%.3f".format(record.distance?.div(1000) ?: 0.0)} Km",
+                        style = MaterialTheme.typography.bodyLarge
+                    )
+
+                    if (isCurrentlyRecording) {
+                        Text(
+                            text = "⚫ Ongoing Recording",
+                            style = MaterialTheme.typography.bodyMedium.copy(
+                                color = MaterialTheme.colorScheme.error,
+                                fontWeight = FontWeight.Bold
+                            )
+                        )
+                    }
+
+                    // Use a separate collapsible section for lap times to reduce initial render cost
+                    if (lapTimes.isNotEmpty()) {
+                        var showLapTimes by remember { mutableStateOf(false) }
+
+                        Row(
+                            modifier = Modifier
+                                .fillMaxWidth()
+                                .padding(vertical = 8.dp)
+                                .clickable { showLapTimes = !showLapTimes },
+                            verticalAlignment = Alignment.CenterVertically
+                        ) {
+                            Text(
+                                text = "Lap Times",
+                                style = MaterialTheme.typography.bodyMedium.copy(
+                                    fontWeight = FontWeight.Bold
+                                ),
+                                modifier = Modifier.weight(1f)
+                            )
+                            Icon(
+                                imageVector = if (showLapTimes)
+                                    Icons.Default.KeyboardArrowUp
+                                else
+                                    Icons.Default.KeyboardArrowDown,
+                                contentDescription = "Toggle lap times"
+                            )
+                        }
+
+                        if (showLapTimes) {
+                            LapTimesSection(lapTimes)
+                        }
+                    }
+
+                    // Action buttons
+                    if (!isCurrentlyRecording) {
+                        Row(
+                            modifier = Modifier
+                                .fillMaxWidth()
+                                .horizontalScroll(rememberScrollState())
+                                .padding(vertical = 8.dp),
+                            horizontalArrangement = Arrangement.spacedBy(4.dp)
+                        ) {
+                            Button(onClick = { onDelete(record.eventId) }) {
+                                Text("Delete")
+                            }
+                            Button(onClick = { onExport(record.eventId) }) {
+                                Text("Export")
+                            }
+                            Button(
+                                onClick = {
+                                    onEdit(
+                                        record.eventId,
+                                        record.eventName,
+                                        record.eventDate ?: ""
+                                    )
+                                }
+                            ) {
+                                Text("Edit")
+                            }
+                        }
+                    }
+                }
+            }
+        }
+    }
+
+    @Composable
+    fun LapTimesSection(lapTimes: List<LapTimeInfo>) {
+        // Find fastest and slowest completed laps
+        val lastLapNumber = lapTimes.maxOfOrNull { it.lapNumber } ?: 0
+
+        val completedLaps = lapTimes.filter { lapTime ->
+            lapTime.lapNumber > 0 &&
+                    lapTime.lapNumber < lastLapNumber &&
+                    lapTime.timeInMillis > 0 &&
+                    lapTime.timeInMillis < Long.MAX_VALUE
+        }
+
+        val fastestLap = completedLaps.minByOrNull { it.timeInMillis }
+        val slowestLap = completedLaps.maxByOrNull { it.timeInMillis }
+
+        Column(
+            modifier = Modifier
+                .fillMaxWidth()
+                .padding(vertical = 8.dp)
+        ) {
+            Row(
+                modifier = Modifier
+                    .fillMaxWidth()
+                    .background(MaterialTheme.colorScheme.surfaceVariant)
+                    .padding(8.dp)
+            ) {
+                Text(
+                    text = "Lap",
+                    modifier = Modifier.weight(1f),
+                    style = MaterialTheme.typography.bodyMedium.copy(
+                        fontWeight = FontWeight.Bold
+                    )
+                )
+                Text(
+                    text = "Time",
+                    modifier = Modifier.weight(2f),
+                    style = MaterialTheme.typography.bodyMedium.copy(
+                        fontWeight = FontWeight.Bold
+                    )
+                )
+            }
+
+            // Use LazyColumn for lap times if there are many
+            if (lapTimes.size > 20) {
+                LazyColumn(
+                    modifier = Modifier.heightIn(max = 200.dp)
+                ) {
+                    items(lapTimes) { lapTime ->
+                        LapTimeRow(lapTime, fastestLap, slowestLap, lastLapNumber)
+                    }
+                }
+            } else {
+                // Use Column for fewer lap times
+                lapTimes.forEach { lapTime ->
+                    LapTimeRow(lapTime, fastestLap, slowestLap, lastLapNumber)
+                }
+            }
+        }
+    }
+
+    @Composable
+    fun LapTimeRow(
+        lapTime: LapTimeInfo,
+        fastestLap: LapTimeInfo?,
+        slowestLap: LapTimeInfo?,
+        lastLapNumber: Int
+    ) {
+        val backgroundColor = when {
+            lapTime.lapNumber == lastLapNumber -> Color.Transparent // Current lap
+            lapTime.timeInMillis <= 0 || lapTime.timeInMillis == Long.MAX_VALUE -> Color.Transparent // Invalid lap
+            lapTime == fastestLap -> Color(0xFF90EE90) // Fastest lap
+            lapTime == slowestLap -> Color(0xFFF44336) // Slowest lap
+            else -> Color.Transparent
+        }
+
+        Row(
+            modifier = Modifier
+                .fillMaxWidth()
+                .background(backgroundColor)
+                .padding(8.dp)
+        ) {
+            Text(
+                text = lapTime.lapNumber.toString(),
+                modifier = Modifier.weight(1f),
+                style = MaterialTheme.typography.bodyMedium
+            )
+            Text(
+                text = Tools().formatTime(lapTime.timeInMillis),
+                modifier = Modifier.weight(2f),
+                style = MaterialTheme.typography.bodyMedium
+            )
+        }
+    }
+    @Composable
+    fun GPXFileSelectionDialog(
+        context: Context,
+        onDismissRequest: () -> Unit,
+        onFileSelected: (List<File>) -> Unit  // Modified to accept a list of files
+    ) {
+        var showError by remember { mutableStateOf(false) }
+
+        // Function to convert Uri to File
+        fun urisToFiles(uris: List<Uri>): List<File> {
+            return uris.mapNotNull { uri ->
+                try {
+                    val tempFile = File(context.cacheDir, "temp_gpx_file_${System.currentTimeMillis()}.gpx")
+                    context.contentResolver.openInputStream(uri)?.use { input ->
+                        FileOutputStream(tempFile).use { output ->
+                            input.copyTo(output)
+                        }
+                    }
+                    tempFile
+                } catch (e: Exception) {
+                    e.printStackTrace()
+                    null
+                }
+            }
+        }
+
+        // Modified to use GetMultipleContents
+        val launcher = rememberLauncherForActivityResult(
+            contract = ActivityResultContracts.GetMultipleContents()
+        ) { uris ->
+            if (uris.isNotEmpty()) {
+                val files = urisToFiles(uris)
+                if (files.isNotEmpty()) {
+                    onFileSelected(files)
+                } else {
+                    showError = true
+                }
+            }
+        }
+
+        AlertDialog(
+            onDismissRequest = onDismissRequest,
+            title = { Text("Select GPX Files") },
+            text = {
+                if (showError) {
+                    Text("Error importing GPX files. Please try again.")
+                } else {
+                    Text("Select one or more GPX files to import")
+                }
+            },
+            confirmButton = {
+                Button(
+                    onClick = {
+                        launcher.launch("*/*")
+                    }
+                ) {
+                    Text("Choose Files")
+                }
+            },
+            dismissButton = {
+                Button(onClick = onDismissRequest) {
+                    Text("Cancel")
+                }
+            }
+        )
     }
 
     private suspend fun importMultipleGPXFiles(
@@ -845,6 +1316,20 @@
         Toast.makeText(applicationContext, "Edit not implemented yet", Toast.LENGTH_LONG).show()
     }
 
+//    private fun export(eventId: Int) {
+//        Toast.makeText(applicationContext, "Single export not implemented yet", Toast.LENGTH_LONG).show()
+//    }
+
+    private fun getCurrentlyRecordingEventId(): Int {
+        val sharedPreferences = getSharedPreferences("CurrentEvent", Context.MODE_PRIVATE)
+        return if (isServiceRunning("at.co.netconsulting.geotracker.service.ForegroundService")) {
+            sharedPreferences.getInt("active_event_id", -1)
+        } else {
+            // Return the last recorded event ID when not recording
+            sharedPreferences.getInt("last_event_id", -1)
+        }
+    }
+
     private fun saveLastEventId() {
         val sharedPreferences = getSharedPreferences("CurrentEvent", Context.MODE_PRIVATE)
         val currentEventId = sharedPreferences.getInt("active_event_id", -1)
@@ -856,13 +1341,33 @@
     }
 
     @Composable
+    fun LocationEventPanel(event: LocationEvent) {
+        val formattedTime = if (event.startDateTime == null) {
+            "N/A"
+        } else {
+            val zonedDateTime = event.startDateTime.atZone(ZoneId.systemDefault())
+            val epochMilli = zonedDateTime.toInstant().toEpochMilli()
+            val eventStartDateTimeFormatted = LocalDateTime.ofInstant(
+                Instant.ofEpochMilli(epochMilli),
+                ZoneId.systemDefault()
+            ).format(DateTimeFormatter.ofPattern("dd/MM/yyyy HH:mm:ss"))
+            eventStartDateTimeFormatted
+        }
+
+        Column(modifier = Modifier.padding(8.dp)) {
+            Text("Date and time: $formattedTime", style = MaterialTheme.typography.bodyLarge)
+            Text("Speed: ${"%.2f".format(event.speed)} Km/h", style = MaterialTheme.typography.bodyLarge)
+            Text("Ø speed: ${"%.2f".format(event.averageSpeed)} Km/h", style = MaterialTheme.typography.bodyLarge)
+            Text("Covered distance: ${"%.3f".format(event.coveredDistance/1000)} Km", style = MaterialTheme.typography.bodyLarge)
+            Text("Total ascent: ${"%.3f".format(event.totalAscent)} meter", style = MaterialTheme.typography.bodyLarge)
+            Text("Total descent: ${"%.3f".format(event.totalDescent)} meter", style = MaterialTheme.typography.bodyLarge)
+        }
+    }
+
+    @Composable
     fun SelectedEventPanel(record: SingleEventWithMetric) {
         var eventDetails by remember { mutableStateOf<EventDetails?>(null) }
         var speedRanges by remember { mutableStateOf<Map<String, Float>>(emptyMap()) }
-
-        // Use this for highlighting the selected point on the map
-        var selectedLocation by remember { mutableStateOf<Location?>(null) }
-
         val coroutineScope = rememberCoroutineScope()
         val context = LocalContext.current
         val database = remember { FitnessTrackerDatabase.getInstance(context) }
@@ -917,10 +1422,7 @@
             }
         }
 
-        Column(
-            modifier = Modifier
-                .padding(8.dp)
-        ) {
+        Column(modifier = Modifier.padding(8.dp)) {
             // Existing fields
             Text("Event date: ${record.eventDate?.takeIf { it.isNotEmpty() } ?: "No date provided"}",
                 style = MaterialTheme.typography.bodyLarge)
@@ -980,8 +1482,6 @@
                     selectedLocation = newLocation
                 }
             )
-<<<<<<< HEAD
-=======
 
             // Display selected location data as text instead of a map
             selectedLocation?.let { location ->
@@ -1008,7 +1508,6 @@
                     }
                 }
             }
->>>>>>> 594f7f2d
         }
     }
     @Composable
@@ -1171,6 +1670,160 @@
             putString("websocketserver", websocketserver)
             apply()
         }
+    }
+
+    @Composable
+    fun SettingsScreen() {
+        val context = LocalContext.current
+        val sharedPreferences = remember {
+            context.getSharedPreferences("UserSettings", Context.MODE_PRIVATE)
+        }
+
+        val savedState = sharedPreferences.getBoolean("batteryOptimizationState", true)
+        var isBatteryOptimizationIgnoredState by remember { mutableStateOf(savedState) }
+
+        var firstName by remember {
+            mutableStateOf(sharedPreferences.getString("firstname", "") ?: "")
+        }
+        var lastName by remember {
+            mutableStateOf(sharedPreferences.getString("lastname", "") ?: "")
+        }
+        var birthDate by remember {
+            mutableStateOf(sharedPreferences.getString("birthdate", "") ?: "")
+        }
+        var height by remember { mutableStateOf(sharedPreferences.getFloat("height", 0f)) }
+        var weight by remember { mutableStateOf(sharedPreferences.getFloat("weight", 0f)) }
+        var websocketserver by remember {
+            mutableStateOf(sharedPreferences.getString("websocketserver", "") ?: "")
+        }
+
+        isBatteryOptimizationIgnored(context)
+
+        Column(
+            modifier = Modifier
+                .fillMaxSize()
+                .verticalScroll(rememberScrollState())
+                .padding(16.dp)
+                .background(Color.LightGray)
+        ) {
+            Text(
+                text = "Settings",
+                style = MaterialTheme.typography.bodyLarge,
+                modifier = Modifier.padding(bottom = 16.dp)
+            )
+
+            OutlinedTextField(
+                value = firstName,
+                onValueChange = { firstName = it },
+                label = { Text("Firstname") },
+                modifier = Modifier.fillMaxWidth()
+            )
+            Spacer(modifier = Modifier.height(8.dp))
+
+            OutlinedTextField(
+                value = lastName,
+                onValueChange = { lastName = it },
+                label = { Text("Lastname") },
+                modifier = Modifier.fillMaxWidth()
+            )
+            Spacer(modifier = Modifier.height(8.dp))
+
+            OutlinedTextField(
+                value = birthDate,
+                onValueChange = { birthDate = it },
+                label = { Text("Birthdate (YYYY-MM-DD)") },
+                modifier = Modifier.fillMaxWidth()
+            )
+            Spacer(modifier = Modifier.height(8.dp))
+
+            OutlinedTextField(
+                value = height.toString(),
+                onValueChange = { input ->
+                    height = input.toFloatOrNull() ?: height
+                },
+                label = { Text("Height (cm)") },
+                keyboardOptions = KeyboardOptions(keyboardType = KeyboardType.Number),
+                modifier = Modifier.fillMaxWidth()
+            )
+            Spacer(modifier = Modifier.height(8.dp))
+
+            OutlinedTextField(
+                value = weight.toString(),
+                onValueChange = { input ->
+                    weight = input.toFloatOrNull() ?: weight
+                },
+                label = { Text("Weight (kg)") },
+                keyboardOptions = KeyboardOptions(keyboardType = KeyboardType.Number),
+                modifier = Modifier.fillMaxWidth()
+            )
+            Spacer(modifier = Modifier.height(8.dp))
+
+            OutlinedTextField(
+                value = websocketserver,
+                onValueChange = { websocketserver = it },
+                label = { Text("Websocket ip address") },
+                keyboardOptions = KeyboardOptions(keyboardType = KeyboardType.Text),
+                modifier = Modifier.fillMaxWidth()
+            )
+            Spacer(modifier = Modifier.height(16.dp))
+
+            Text(
+                text = "Battery Optimization",
+                style = MaterialTheme.typography.bodyLarge,
+                modifier = Modifier.padding(top = 16.dp)
+            )
+            Switch(
+                checked = isBatteryOptimizationIgnoredState,
+                onCheckedChange = { isChecked ->
+                    isBatteryOptimizationIgnoredState = isChecked
+                    sharedPreferences.edit()
+                        .putBoolean("batteryOptimizationState", isChecked)
+                        .apply()
+
+                    if (isChecked) {
+                        requestIgnoreBatteryOptimizations(context)
+                    } else {
+                        Toast.makeText(
+                            context,
+                            "Background usage might still be enabled. Please disable manually.",
+                            Toast.LENGTH_LONG
+                        ).show()
+                    }
+                }
+            )
+            Spacer(modifier = Modifier.height(16.dp))
+            Button(
+                onClick = {
+                    saveAllSettings(
+                        sharedPreferences,
+                        firstName,
+                        lastName,
+                        birthDate,
+                        height,
+                        weight,
+                        websocketserver
+                    )
+
+                    Toast.makeText(context, "All settings saved", Toast.LENGTH_SHORT).show()
+                },
+                modifier = Modifier.fillMaxWidth()
+            ) {
+                Text("Save")
+            }
+        }
+    }
+
+    private fun isBatteryOptimizationIgnored(context: Context): Boolean {
+        val powerManager = context.getSystemService(Context.POWER_SERVICE) as PowerManager
+        val packageName = context.packageName
+        return powerManager.isIgnoringBatteryOptimizations(packageName)
+    }
+
+    private fun requestIgnoreBatteryOptimizations(context: Context) {
+        val intent = Intent(Settings.ACTION_REQUEST_IGNORE_BATTERY_OPTIMIZATIONS).apply {
+            data = Uri.parse("package:${context.packageName}")
+        }
+        context.startActivity(intent)
     }
 
     @Composable
@@ -1457,14 +2110,6 @@
         }
     }
 
-    private fun isServiceRunning(serviceName: String): Boolean {
-        val manager = getSystemService(ACTIVITY_SERVICE) as ActivityManager
-        return manager.getRunningServices(Integer.MAX_VALUE)
-            .any { service ->
-                serviceName == service.service.className && service.foreground
-            }
-    }
-
     @Composable
     fun RecordingButtonWithDialog(
         onSave: (
@@ -1950,10 +2595,7 @@
     }
 
     @Composable
-    fun EventMapView(
-        record: SingleEventWithMetric,
-        selectedLocation: Location? = null
-    ) {
+    fun EventMapView(record: SingleEventWithMetric) {
         val context = LocalContext.current
         val eventMapView = remember {
             MapView(context).apply {
@@ -1966,17 +2608,6 @@
         var routePoints by remember { mutableStateOf<List<GeoPoint>>(emptyList()) }
         var routeSegments by remember { mutableStateOf<List<RouteSegment>>(emptyList()) }
         val coroutineScope = rememberCoroutineScope()
-        var loadedLocationData = remember { mutableStateOf<Triple<GeoPoint, Float, Double>?>(null) }
-
-        // Keep track of the highlight marker separately
-        var highlightMarker by remember { mutableStateOf<Marker?>(null) }
-
-        // The highlight marker is now handled directly in the AndroidView update lambda
-
-        // Keep track of the highlight marker separately
-        var highlightMarker by remember { mutableStateOf<Marker?>(null) }
-
-        // The highlight marker is now handled directly in the AndroidView update lambda
 
         LaunchedEffect(record.eventId) {
             coroutineScope.launch {
@@ -2022,12 +2653,10 @@
             }
         }
 
-        // We'll handle the selectedLocation in the AndroidView's update lambda instead
-
         Card(
             modifier = Modifier
                 .fillMaxWidth()
-                .height(400.dp) // Making the map preview big enough to have the full info window on it
+                .height(200.dp)
                 .padding(vertical = 8.dp)
         ) {
             AndroidView(
@@ -2036,174 +2665,6 @@
                 update = { map ->
                     // First handle highlight marker updates if there's a selected location
                     if (selectedLocation != null) {
-<<<<<<< HEAD
-                        // First, remove ALL existing markers
-                        map.overlays.removeAll { it is Marker }
-
-                        // Reset the highlightMarker reference
-                        highlightMarker = null
-
-                        // Create the GeoPoint for the selected location
-                        val highlightPoint = GeoPoint(selectedLocation.latitude, selectedLocation.longitude)
-                        val intRedColor: Int = Color.Red.toArgb()
-
-                        // Check if we already have data for this exact location
-                        val existingData = loadedLocationData.value
-                        if (existingData != null &&
-                            existingData.first.latitude == selectedLocation.latitude &&
-                            existingData.first.longitude == selectedLocation.longitude) {
-
-                            // We already have data for this location, reuse it
-                            val (_, speed, distance) = existingData
-
-                            // Create marker with the cached data
-                            val marker = Marker(map).apply {
-                                position = highlightPoint
-                                setAnchor(Marker.ANCHOR_CENTER, Marker.ANCHOR_BOTTOM)
-                                icon = ContextCompat.getDrawable(context, R.drawable.ic_start_marker)?.apply {
-                                    colorFilter = PorterDuffColorFilter(intRedColor, PorterDuff.Mode.SRC_IN)
-                                }
-
-                                // Use cached values
-                                title = "Alt: ${String.format("%.1f", selectedLocation.altitude)} m\n" +
-                                        "Speed: ${String.format("%.1f", speed)} km/h\n" +
-                                        "Distance: ${String.format("%.3f", distance/1000)} km\n" +
-                                        "Coordinates: ${String.format("%.6f", selectedLocation.latitude)}, ${String.format("%.6f", selectedLocation.longitude)}"
-
-                                showInfoWindow()
-                            }
-
-                            map.overlays.add(marker)
-                            highlightMarker = marker
-                            map.controller.animateTo(highlightPoint)
-
-                        } else if (record.eventId > 0) {
-                            // Need to load new data - show initial marker with loading message
-                            val initialMarker = Marker(map).apply {
-                                position = highlightPoint
-                                setAnchor(Marker.ANCHOR_CENTER, Marker.ANCHOR_BOTTOM)
-                                icon = ContextCompat.getDrawable(context, R.drawable.ic_start_marker)?.apply {
-                                    colorFilter = PorterDuffColorFilter(intRedColor, PorterDuff.Mode.SRC_IN)
-                                }
-                                title = "Alt: ${String.format("%.1f", selectedLocation.altitude)} m\n" +
-                                        "Loading data..."
-                                showInfoWindow()
-                            }
-
-                            map.overlays.add(initialMarker)
-                            highlightMarker = initialMarker
-                            map.controller.animateTo(highlightPoint)
-
-                            // Launch a coroutine to load the data from the database
-                            // Use a key to track and cancel previous requests
-                            val currentLoadId = UUID.randomUUID().toString()
-                            val loadingJobKey = "load_$currentLoadId"
-
-                            // Cancel any existing loading job
-                            coroutineScope.coroutineContext[Job]?.children?.forEach { child ->
-                                if (child is CoroutineScope && child.coroutineContext[CoroutineName]?.name?.startsWith("load_") == true) {
-                                    child.cancel()
-                                }
-                            }
-
-                            coroutineScope.launch(CoroutineName(loadingJobKey)) {
-                                try {
-                                    // Use withContext(Dispatchers.IO) to ensure database operations run on IO thread
-                                    val metrics = withContext(Dispatchers.IO) {
-                                        database.metricDao().getMetricsByEventId(record.eventId)
-                                    }
-                                    val locations = withContext(Dispatchers.IO) {
-                                        database.eventDao().getRoutePointsForEvent(record.eventId)
-                                    }
-
-                                    // Check if this coroutine has been cancelled or replaced
-                                    if (!isActive) return@launch
-
-                                    // Find closest location point
-                                    var closestDistance = Double.MAX_VALUE
-                                    var closestMetric: Metric? = null
-                                    var closestLocationIndex = -1
-
-                                    for (i in locations.indices) {
-                                        val loc = locations[i]
-                                        val latDiff = loc.latitude - selectedLocation.latitude
-                                        val lonDiff = loc.longitude - selectedLocation.longitude
-                                        val distanceSquared = latDiff * latDiff + lonDiff * lonDiff
-
-                                        if (distanceSquared < closestDistance) {
-                                            closestDistance = distanceSquared
-                                            closestLocationIndex = i
-                                        }
-                                    }
-
-                                    // Now find a metric with a similar index in the metrics list
-                                    if (closestLocationIndex >= 0 && metrics.isNotEmpty()) {
-                                        val metricIndex = if (metrics.size == locations.size) {
-                                            closestLocationIndex
-                                        } else {
-                                            (closestLocationIndex.toFloat() / locations.size * metrics.size).toInt()
-                                                .coerceIn(0, metrics.size - 1)
-                                        }
-
-                                        closestMetric = metrics[metricIndex]
-                                    }
-
-                                    // Extract speed and distance from the metric
-                                    val speed = closestMetric?.speed ?: 0f
-                                    val distance = closestMetric?.distance ?: 0.0
-
-                                    // Cache the data for this location
-                                    loadedLocationData.value = Triple(highlightPoint, speed, distance)
-
-                                    // Check if this coroutine has been cancelled or replaced
-                                    if (!isActive) return@launch
-
-                                    // Update the UI with the retrieved data on the Main thread
-                                    withContext(Dispatchers.Main) {
-                                        // Remove the loading marker
-                                        map.overlays.remove(initialMarker)
-
-                                        // Create the final marker with the data
-                                        val marker = Marker(map).apply {
-                                            position = highlightPoint
-                                            setAnchor(Marker.ANCHOR_CENTER, Marker.ANCHOR_BOTTOM)
-                                            icon = ContextCompat.getDrawable(context, R.drawable.ic_start_marker)?.apply {
-                                                colorFilter = PorterDuffColorFilter(intRedColor, PorterDuff.Mode.SRC_IN)
-                                            }
-
-                                            title = "Alt: ${String.format("%.1f", selectedLocation.altitude)} m\n" +
-                                                    "Speed: ${String.format("%.1f", speed)} km/h\n" +
-                                                    "Distance: ${String.format("%.3f", distance/1000)} km"
-
-                                            showInfoWindow()
-                                        }
-
-                                        map.overlays.add(marker)
-                                        highlightMarker = marker
-                                    }
-
-                                } catch (e: Exception) {
-                                    Log.e("EventMapView", "Error finding closest metric", e)
-                                }
-                            }
-                        } else {
-                            // For cases with no event ID, just show altitude
-                            val marker = Marker(map).apply {
-                                position = highlightPoint
-                                setAnchor(Marker.ANCHOR_CENTER, Marker.ANCHOR_BOTTOM)
-                                icon = ContextCompat.getDrawable(context, R.drawable.ic_start_marker)?.apply {
-                                    colorFilter = PorterDuffColorFilter(intRedColor, PorterDuff.Mode.SRC_IN)
-                                }
-
-                                title = "Alt: ${String.format("%.1f", selectedLocation.altitude)} m"
-                                showInfoWindow()
-                            }
-
-                            map.overlays.add(marker)
-                            highlightMarker = marker
-                            map.controller.animateTo(highlightPoint)
-                        }
-=======
                         // Remove existing highlight marker if any
                         highlightMarker?.let { marker ->
                             map.overlays.remove(marker)
@@ -2229,12 +2690,10 @@
 
                         // Center map on the selected location
                         map.controller.animateTo(highlightPoint)
->>>>>>> 594f7f2d
                     }
 
                     if (routePoints.isNotEmpty()) {
-                        // Clear existing route overlays but keep the highlight marker if any
-                        map.overlays.removeAll { it is Polyline }
+                        map.overlays.clear()
 
                         if (routeSegments.isNotEmpty()) {
                             // Create colored segments based on speed
@@ -2266,20 +2725,18 @@
                             addStartMarker(map, routePoints.first())
                             addEndMarker(map, routePoints.last())
 
-                            // Set bounds to show full route (only if no point is selected)
-                            if (selectedLocation == null) {
-                                val bounds = BoundingBox.fromGeoPoints(routePoints)
-                                map.zoomToBoundingBox(bounds, true, 50, 17.0, 1L)
-                            }
+                            // Set bounds to show full route
+                            val bounds = BoundingBox.fromGeoPoints(routePoints)
+                            map.zoomToBoundingBox(bounds, true, 50, 17.0, 1L)
 
                             // Add speed legend
                             addSpeedLegend(map)
                         } catch (e: Exception) {
                             Log.e("EventMapView", "Error adding overlays", e)
                         }
-                    }
-
-                    map.invalidate()
+
+                        map.invalidate()
+                    }
                 }
             )
         }
@@ -2414,6 +2871,52 @@
             mapView.invalidate()
         } catch (e: Exception) {
             Log.e("MainActivity", "Error adding direction arrows", e)
+        }
+    }
+
+    private fun createArrowDrawable(bearing: Double, size: Int): Drawable {
+        return object : Drawable() {
+            private val paint = Paint().apply {
+                color = android.graphics.Color.WHITE
+                style = Paint.Style.FILL
+                isAntiAlias = true
+                alpha = 180 // Semi-transparent arrows (about 70% opacity)
+            }
+
+            override fun draw(canvas: Canvas) {
+                val centerX = bounds.exactCenterX()
+                val centerY = bounds.exactCenterY()
+
+                canvas.save()
+                canvas.rotate(bearing.toFloat(), centerX, centerY)
+
+                // Scaled arrow shape
+                val arrowHeight = size.toFloat()
+                val arrowWidth = size * 0.6f
+
+                val path = Path().apply {
+                    moveTo(centerX, centerY - arrowHeight/2)  // Top point
+                    lineTo(centerX - arrowWidth/2, centerY + arrowHeight/2)  // Bottom left
+                    lineTo(centerX + arrowWidth/2, centerY + arrowHeight/2)  // Bottom right
+                    close()
+                }
+                canvas.drawPath(path, paint)
+
+                canvas.restore()
+            }
+
+            override fun setAlpha(alpha: Int) {
+                paint.alpha = alpha
+            }
+
+            override fun setColorFilter(colorFilter: ColorFilter?) {
+                paint.colorFilter = colorFilter
+            }
+
+            override fun getOpacity(): Int = PixelFormat.TRANSLUCENT
+
+            override fun getIntrinsicWidth(): Int = size
+            override fun getIntrinsicHeight(): Int = size
         }
     }
 
