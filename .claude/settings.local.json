{
  "permissions": {
    "allow": [
      "Bash(gradlew.bat assembleDebug:*)",
      "Bash(./gradlew.bat assembleDebug:*)",
      "Bash(git checkout:*)",
<<<<<<< HEAD
      "Bash(git add:*)",
      "Bash(git commit -m \"$(cat <<''EOF''\nWIP: Current changes in progress\n\nSaving current work on modified files before switching to version 6.09\nfor Max/Min Speed feature implementation.\n\nModified files:\n- app/build.gradle.kts\n- MapScreen.kt\n- CustomLocationListener.kt\n- ForegroundService.kt\n- StravaApiClient.kt\n\n🤖 Generated with [Claude Code](https://claude.com/claude-code)\n\nCo-Authored-By: Claude <noreply@anthropic.com>\nEOF\n)\")",
      "Bash(git merge:*)",
      "Bash(git commit:*)"
=======
      "Bash(echo:*)"
>>>>>>> d65de351
    ],
    "deny": [],
    "ask": []
  }
}<|MERGE_RESOLUTION|>--- conflicted
+++ resolved
@@ -4,14 +4,8 @@
       "Bash(gradlew.bat assembleDebug:*)",
       "Bash(./gradlew.bat assembleDebug:*)",
       "Bash(git checkout:*)",
-<<<<<<< HEAD
-      "Bash(git add:*)",
-      "Bash(git commit -m \"$(cat <<''EOF''\nWIP: Current changes in progress\n\nSaving current work on modified files before switching to version 6.09\nfor Max/Min Speed feature implementation.\n\nModified files:\n- app/build.gradle.kts\n- MapScreen.kt\n- CustomLocationListener.kt\n- ForegroundService.kt\n- StravaApiClient.kt\n\n🤖 Generated with [Claude Code](https://claude.com/claude-code)\n\nCo-Authored-By: Claude <noreply@anthropic.com>\nEOF\n)\")",
-      "Bash(git merge:*)",
-      "Bash(git commit:*)"
-=======
-      "Bash(echo:*)"
->>>>>>> d65de351
+      "Bash(echo:*)",
+      "Bash(git add:*)"
     ],
     "deny": [],
     "ask": []
